import inspect
import logging
import os
import threading
<<<<<<< HEAD
import errno
import shutil
=======
from typing import Callable, Dict, List

from docker import DockerClient
from docker.errors import NotFound
from selenium import webdriver
from selenium.webdriver.common.desired_capabilities import DesiredCapabilities
from selenium.webdriver.remote.webdriver import WebDriver

from casperlabs_local_net.casperlabs_accounts import GENESIS_ACCOUNT, Account
>>>>>>> eec86712
from casperlabs_local_net.casperlabs_node import CasperLabsNode
from casperlabs_local_net.common import (
    INITIAL_MOTES_AMOUNT,
    MAX_PAYMENT_COST,
    TEST_ACCOUNT_INITIAL_BALANCE,
    random_string,
)
from casperlabs_local_net.docker_base import DockerConfig
from casperlabs_local_net.docker_clarity import (
    DockerClarity,
    DockerGrpcWebProxy,
    DockerSelenium,
)
from casperlabs_local_net.docker_execution_engine import DockerExecutionEngine
from casperlabs_local_net.docker_node import FIRST_VALIDATOR_ACCOUNT, DockerNode
from casperlabs_local_net.log_watcher import GoodbyeInLogLine, wait_for_log_watcher
from casperlabs_local_net.wait import (
    wait_for_approved_block_received_handler_state,
    wait_for_block_hash_propagated_to_all_nodes,
    wait_for_clarity_started,
    wait_for_genesis_block,
    wait_for_node_started,
    wait_for_peers_count_at_least,
    wait_for_selenium_started,
)


def test_name():
    for f in inspect.stack():
        if f.function not in ("test_name", "test_account") and (
            "_test_" in f.function or f.function.startswith("test_")
        ):
            return f.function


class CasperLabsNetwork:
    """
    CasperLabsNetwork is the base object for a network of 0-many CasperLabNodes.

    A subclass should implement `_create_cl_network` to stand up the type of network it needs.

    Convention is naming the bootstrap as number 0 and all others increment from that point.
    """

    grpc_encryption = False
    behind_proxy = False
    initial_motes = INITIAL_MOTES_AMOUNT

    def __init__(self, docker_client: DockerClient, extra_docker_params: Dict = None):
        self.extra_docker_params = extra_docker_params or {}
        self._next_key_number = FIRST_VALIDATOR_ACCOUNT
        self.docker_client = docker_client
        self.cl_nodes: List[CasperLabsNode] = []
        self.clarity_node: DockerClarity = None
        self.selenium_node: DockerSelenium = None
        self.selenium_driver: WebDriver = None
        self.grpc_web_proxy_node: DockerGrpcWebProxy = None
        self._created_networks: List[str] = []
        self._lock = (
            threading.RLock()
        )  # protect self.cl_nodes and self._created_networks
        self._accounts_lock = threading.Lock()
        self.test_accounts = {}
        self.next_key = 1

    @property
    def node_count(self) -> int:
        return len(self.cl_nodes)

    @property
    def docker_nodes(self) -> List[DockerNode]:
        with self._lock:
            return [cl_node.node for cl_node in self.cl_nodes]

    @property
    def execution_engines(self) -> List[DockerExecutionEngine]:
        with self._lock:
            return [cl_node.execution_engine for cl_node in self.cl_nodes]

    @property
    def genesis_account(self):
        """ Genesis Account Address """
        return GENESIS_ACCOUNT

    @property
    def in_docker(self) -> bool:
        return os.getenv("IN_DOCKER") == "true"

    def lookup_node(self, node_id):
        m = {node.node_id: node for node in self.docker_nodes}
        return m[node_id]

    def test_account(self, node, amount=TEST_ACCOUNT_INITIAL_BALANCE) -> Account:
        name = test_name()
        if not name:
            # This happens when a thread tries to deploy.
            # Name of the test that spawned the thread does not appear on the inspect.stack.
            # Threads that don't want to use genesis account
            # should pass from_address, public_key and private_key to deploy explicitly.
            return self.genesis_account
        elif name not in self.test_accounts:
            with self._accounts_lock:
                self.test_accounts[name] = Account(self.next_key)
                logging.info(
                    f"=== Creating test account #{self.next_key} {self.test_accounts[name].public_key_hex} for {name} "
                )
                block_hash = node.transfer_to_account(self.next_key, amount)
                # Waiting for the block with transaction that created new account to propagate to all nodes.
                # Expensive, but some tests may rely on it.
                wait_for_block_hash_propagated_to_all_nodes(
                    node.cl_network.docker_nodes, block_hash
                )
                for deploy in node.client.show_deploys(block_hash):
                    assert (
                        deploy.is_error is False
                    ), f"Account creation failed: {deploy}"
                self.next_key += 1
        return self.test_accounts[name]

    def from_address(self, node) -> str:
        return self.test_account(node).public_key_hex

    def get_key(self):
        key_pair = Account(self._next_key_number)
        self._next_key_number += 1
        return key_pair

    def create_cl_network(self, **kwargs):
        """
        Should be implemented with each network class to setup custom nodes and networks.
        """
        raise NotImplementedError("Must implement '_create_network' in subclass.")

    def create_docker_network(self) -> str:
        with self._lock:
            tag_name = os.environ.get("TAG_NAME") or "test"
            network_name = f"casperlabs_{random_string(5)}_{tag_name}"
            self._created_networks.append(network_name)
            self.docker_client.networks.create(network_name, driver="bridge")
            logging.info(f"Docker network {network_name} created.")
            return network_name

    def _add_cl_node(self, config: DockerConfig) -> None:
        with self._lock:
            config.number = self.node_count
            cl_node = CasperLabsNode(self, config)
            self.cl_nodes.append(cl_node)

    def add_new_node_to_network(
        self, generate_config=None, account: Account = None
    ) -> Account:
        if account is None:
            account = self.get_key()

        if generate_config is not None:
            config = generate_config(account)
        else:
            config = DockerConfig(
                self.docker_client,
                node_private_key=account.private_key,
                node_account=account,
                grpc_encryption=self.grpc_encryption,
                behind_proxy=self.behind_proxy,
            )

        self.add_cl_node(config)
        self.wait_method(wait_for_approved_block_received_handler_state, 1)
        self.wait_for_peers()
        return account

    def add_bootstrap(self, config: DockerConfig) -> None:
        if self.node_count > 0:
            raise Exception("There can be only one bootstrap")
        config.is_bootstrap = True
        self._add_cl_node(config)
        self.wait_method(wait_for_node_started, 0)
        wait_for_genesis_block(self.docker_nodes[0])

    def add_clarity(self, config: DockerConfig):
        if self.node_count < 1:
            raise Exception("There must be at lease one casperlabs node")
        with self._lock:
            node_name = self.cl_nodes[0].node.container_name
            self.grpc_web_proxy_node = DockerGrpcWebProxy(config, node_name)
            self.clarity_node = DockerClarity(
                config, self.grpc_web_proxy_node.container_name
            )
            self.selenium_node = DockerSelenium(config)
            wait_for_clarity_started(self.clarity_node, config.command_timeout, 1)
            # Since we need pull selenium images from docker hub, it will take more time
            wait_for_selenium_started(self.selenium_node, 5 * 60, 1)
            if self.in_docker:
                # If these integration tests are running in a docker container, then we need connect the docker container
                # to the network of selenium
                network = self.selenium_node.network_from_name(config.network)
                # Gets name of container name of integration_testing
                integration_test_node = os.getenv("HOSTNAME")
                network.connect(integration_test_node)
                remote_drive = f"http://{self.selenium_node.name}:4444/wd/hub"
            else:
                remote_drive = f"http://127.0.0.1:4444/wd/hub"
            self.selenium_driver = webdriver.Remote(
                remote_drive, DesiredCapabilities.CHROME
            )
            self.selenium_driver.implicitly_wait(30)

    def add_cl_node(
        self, config: DockerConfig, network_with_bootstrap: bool = True
    ) -> None:
        with self._lock:
            if self.node_count == 0:
                raise Exception("Must create bootstrap first")
            config.bootstrap_address = self.cl_nodes[0].node.address
            if network_with_bootstrap:
                config.network = self.cl_nodes[0].node.config.network
            self._add_cl_node(config)

    def stop_cl_node(self, node_number: int) -> None:
        with self._lock:
            cl_node = self.cl_nodes[node_number]

        cl_node.execution_engine.stop()
        node = cl_node.node
        with wait_for_log_watcher(GoodbyeInLogLine(node.container)):
            node.stop()

    def start_cl_node(self, node_number: int) -> None:
        with self._lock:
            self.cl_nodes[node_number].execution_engine.start()
            node = self.cl_nodes[node_number].node
            node.truncate_logs()
            node.start()
            wait_for_approved_block_received_handler_state(
                node, node.config.command_timeout
            )

    def wait_for_peers(self) -> None:
        if self.node_count < 2:
            return
        for cl_node in self.cl_nodes:
            wait_for_peers_count_at_least(
                cl_node.node, self.node_count - 1, cl_node.config.command_timeout
            )

    def wait_method(self, method: Callable, node_number: int) -> None:
        """
        Calls a wait method with the node and timeout from internal objects

        Blocks until satisfied or timeout.

        :param method: wait method to call
        :param node_number: index of self.cl_nodes to use as node
        :return: None
        """
        cl_node = self.cl_nodes[node_number]
        method(cl_node.node, cl_node.config.command_timeout)

    def __enter__(self):
        return self

    def __exit__(self, exception_type, exception_value, traceback=None):
        if exception_type is not None:
            import traceback as tb

            logging.error(
                f"Python Exception Occurred: {exception_type} {exception_value} {tb.format_exc()}"
            )

        with self._lock:
            if self.clarity_node:
                self.clarity_node.cleanup()
            if self.grpc_web_proxy_node:
                self.grpc_web_proxy_node.cleanup()
            if self.selenium_node:
                self.selenium_node.cleanup()
            for node in self.cl_nodes:
                node.cleanup()
            if self.in_docker and self.selenium_node:
                # If these integration tests are running in a docker container,
                # then we need disconnect the docker container from the network of selenium
                network = self.selenium_node.network_from_name(
                    self.selenium_node.config.network
                )
                # Gets name of container name of integration_testing
                integration_test_node = os.getenv("HOSTNAME")
                network.disconnect(integration_test_node)

            self.cleanup()

        return True

    def cleanup(self):
        with self._lock:
            for network_name in self._created_networks:
                try:
                    self.docker_client.networks.get(network_name).remove()
                except (NotFound, Exception) as e:
                    logging.warning(
                        f"Exception in cleanup while trying to remove network {network_name}: {str(e)}"
                    )


class OneNodeNetwork(CasperLabsNetwork):
    """ A single node network with just a bootstrap """

    grpc_encryption = False

    def create_cl_network(self):
        account = self.get_key()
        self.add_bootstrap(self.docker_config(account))
        wait_for_genesis_block(self.docker_nodes[0])

    def docker_config(self, account):
        config = DockerConfig(
            self.docker_client,
            node_private_key=account.private_key,
            node_public_key=account.public_key,
            network=self.create_docker_network(),
            initial_motes=self.initial_motes,
            node_account=account,
            grpc_encryption=self.grpc_encryption,
        )
        return config


class OneNodeNetworkWithChainspecUpgrades(OneNodeNetwork):
    THIS_DIRECTORY = os.path.dirname(os.path.realpath(__file__))
    RESOURCES = f"{THIS_DIRECTORY}/../resources/"
    EE_CONTRACTS_DIR = f"{THIS_DIRECTORY}/../../execution-engine/target/wasm32-unknown-unknown/release/"
    # We need to copy system contracts to genesis in test chainspecs
    SYSTEM_CONTRACTS = ("pos_install.wasm", "mint_install.wasm")

    def __init__(
        self,
        docker_client: DockerClient,
        extra_docker_params: Dict = None,
        chainspec_directory="test-chainspec",
    ):
        super().__init__(docker_client, extra_docker_params)
        self.chainspec_directory = chainspec_directory
        source_directory = (
            os.environ.get("TAG_NAME")
            and "/root/system_contracts/"
            or self.EE_CONTRACTS_DIR
        )
        destination_directory = os.path.join(
            self.RESOURCES, self.chainspec_directory, "genesis"
        )
        try:
            os.makedirs(destination_directory)
        except OSError as e:
            if e.errno != errno.EEXIST:
                raise
        for file_name in self.SYSTEM_CONTRACTS:
            shutil.copy(
                os.path.join(source_directory, file_name), destination_directory
            )

    def docker_config(self, account):
        config = super().docker_config(account)
        config.chainspec_directory = self.chainspec_directory
        return config


class ReadOnlyNodeNetwork(OneNodeNetwork):
    is_payment_code_enabled = True

    def docker_config(self, account):
        config = super().docker_config(account)
        config.is_read_only = True
        return config


class PaymentNodeNetwork(OneNodeNetwork):
    """ A single node network with payment code enabled"""

    pass


class TrillionPaymentNodeNetwork(OneNodeNetwork):
    """ A single node network with payment code enabled"""

    initial_motes = (
        MAX_PAYMENT_COST * 100 * 1000
    )  # 10 millions * 100 * 1000 =  billion motes * 1000 = trillion


class PaymentNodeNetworkWithNoMinBalance(OneNodeNetwork):
    """ A single node network with payment code enabled"""

    initial_motes = 10 ** 3


class OneNodeWithGRPCEncryption(OneNodeNetwork):
    grpc_encryption = True


class OneNodeWithClarity(OneNodeNetwork):
    def create_cl_network(self):
        account = self.get_key()
        config = self.docker_config(account)
        self.add_bootstrap(config)
        self.add_clarity(config)


class TwoNodeNetwork(CasperLabsNetwork):
    def create_cl_network(self):
        kp = self.get_key()
        config = DockerConfig(
            self.docker_client,
            node_private_key=kp.private_key,
            node_public_key=kp.public_key,
            network=self.create_docker_network(),
            node_account=kp,
            grpc_encryption=self.grpc_encryption,
        )
        self.add_bootstrap(config)
        self.add_new_node_to_network()


class TwoNodeWithDifferentAccountsCSVNetwork(CasperLabsNetwork):
    def create_cl_network(self):
        kp = self.get_key()
        config = DockerConfig(
            self.docker_client,
            node_private_key=kp.private_key,
            node_public_key=kp.public_key,
            network=self.create_docker_network(),
            node_account=kp,
            grpc_encryption=self.grpc_encryption,
            command_timeout=30,
        )
        self.add_bootstrap(config)
        # Create accounts.csv of the second node with different bond amounts.
        self.add_new_node_to_network(
            (
                lambda kp: DockerConfig(
                    self.docker_client,
                    node_private_key=kp.private_key,
                    node_account=kp,
                    grpc_encryption=self.grpc_encryption,
                    behind_proxy=self.behind_proxy,
                    bond_amount=lambda i, n: n + 3 * i,
                )
            )
        )


class EncryptedTwoNodeNetwork(TwoNodeNetwork):
    grpc_encryption = True


class InterceptedTwoNodeNetwork(TwoNodeNetwork):
    grpc_encryption = True
    behind_proxy = True

    def create_cl_network(self):
        kp = self.get_key()
        config = DockerConfig(
            self.docker_client,
            node_private_key=kp.private_key,
            node_public_key=kp.public_key,
            network=self.create_docker_network(),
            node_account=kp,
            grpc_encryption=self.grpc_encryption,
            behind_proxy=True,
        )
        self.add_bootstrap(config)
        self.add_new_node_to_network(
            (
                lambda kp: DockerConfig(
                    self.docker_client,
                    node_private_key=kp.private_key,
                    node_public_key=kp.public_key,
                    network=self.create_docker_network(),
                    node_account=kp,
                    grpc_encryption=self.grpc_encryption,
                    behind_proxy=True,
                )
            )
        )


class ThreeNodeNetwork(CasperLabsNetwork):
    def create_cl_network(self):
        kp = self.get_key()
        config = DockerConfig(
            self.docker_client,
            node_private_key=kp.private_key,
            node_public_key=kp.public_key,
            network=self.create_docker_network(),
            node_account=kp,
        )
        self.add_bootstrap(config)

        for _ in range(1, 3):
            kp = self.get_key()
            config = DockerConfig(
                self.docker_client, node_private_key=kp.private_key, node_account=kp
            )
            self.add_cl_node(config)

        for node_number in range(1, 3):
            self.wait_method(
                wait_for_approved_block_received_handler_state, node_number
            )
        self.wait_for_peers()


class MultiNodeJoinedNetwork(CasperLabsNetwork):
    def create_cl_network(self, node_count=10):
        kp = self.get_key()
        config = DockerConfig(
            self.docker_client,
            node_private_key=kp.private_key,
            node_public_key=kp.public_key,
            network=self.create_docker_network(),
            node_account=kp,
        )
        self.add_bootstrap(config)

        for _ in range(1, node_count):
            kp = self.get_key()
            config = DockerConfig(
                self.docker_client, node_private_key=kp.private_key, node_account=kp
            )
            self.add_cl_node(config)

        for node_number in range(1, node_count):
            self.wait_method(
                wait_for_approved_block_received_handler_state, node_number
            )
        self.wait_for_peers()


class CustomConnectionNetwork(CasperLabsNetwork):
    def create_cl_network(
        self, node_count: int = 3, network_connections: List[List[int]] = None
    ) -> None:
        """
        Allow creation of a network where all nodes are not connected to node-0's network and therefore each other.

        Ex:  Star Network

                     node3
                       |
            node1 -- node0 -- node2

            create_cl_network(node_count=4, network_connections=[[0, 1], [0, 2], [0, 3]])

        :param node_count: Number of nodes to create.
        :param network_connections: A list of lists of node indexes that should be joined.
        """
        self.network_names = {}
        kp = self.get_key()
        config = DockerConfig(
            self.docker_client,
            node_private_key=kp.private_key,
            node_public_key=kp.public_key,
            network=self.create_docker_network(),
            node_account=kp,
        )
        self.add_bootstrap(config)

        for i in range(1, node_count):
            kp = self.get_key()
            config = DockerConfig(
                self.docker_client,
                node_private_key=kp.private_key,
                network=self.create_docker_network(),
                node_account=kp,
            )
            self.add_cl_node(config, network_with_bootstrap=False)

        for network_members in network_connections:
            self.connect(network_members)

        for node_number in range(1, node_count):
            self.wait_method(
                wait_for_approved_block_received_handler_state, node_number
            )

        # Calculate how many peers should be connected to each node.
        # Assumes duplicate network connections are not given, else wait_for_peers will time out.
        peer_counts = [0] * node_count
        for network in network_connections:
            for node_num in network:
                peer_counts[node_num] += len(network) - 1

        timeout = self.docker_nodes[0].timeout
        for node_num, peer_count in enumerate(peer_counts):
            if peer_count > 0:
                wait_for_peers_count_at_least(
                    self.docker_nodes[node_num], peer_count, timeout
                )

    def connect(self, network_members):
        # TODO: We should probably merge CustomConnectionNetwork with CasperLabsNetwork,
        # move its functionality into CasperLabsNetwork.
        with self._lock:
            network_name = self.create_docker_network()

            if network_name not in self.network_names:
                self.network_names[tuple(network_members)] = network_name
                for node_num in network_members:
                    self.docker_nodes[node_num].connect_to_network(network_name)

    def disconnect(self, connection):
        with self._lock:
            network_name = self.network_names[tuple(connection)]
            for node_num in connection:
                self.docker_nodes[node_num].disconnect_from_network(network_name)
            del self.network_names[tuple(connection)]


class NetworkWithTaggedDev(CasperLabsNetwork):
    def create_cl_network(self, node_count=2):
        kp = self.get_key()
        config = DockerConfig(
            self.docker_client,
            node_private_key=kp.private_key,
            node_public_key=kp.public_key,
            network=self.create_docker_network(),
            node_account=kp,
            grpc_encryption=self.grpc_encryption,
        )
        self.add_bootstrap(config)
        config = DockerConfig(
            self.docker_client,
            node_private_key=kp.private_key,
            node_public_key=kp.public_key,
            network=self.create_docker_network(),
            node_account=kp,
            grpc_encryption=self.grpc_encryption,
            custom_docker_tag="dev",
        )
        self.add_cl_node(config)


if __name__ == "__main__":
    # For testing adding new networks.
    import sys
    import time
    import docker

    root = logging.getLogger()
    root.setLevel(logging.DEBUG)

    handler = logging.StreamHandler(sys.stdout)
    handler.setLevel(logging.DEBUG)
    formatter = logging.Formatter(
        "%(asctime)s - %(name)s - %(levelname)s - %(message)s"
    )
    handler.setFormatter(formatter)
    root.addHandler(handler)

    # Just testing standing them up.
    # with OneNodeNetwork(docker.from_env()) as onn:
    #     pass

    with MultiNodeJoinedNetwork(docker.from_env()) as net:
        net.create_cl_network(10)
        time.sleep(10)<|MERGE_RESOLUTION|>--- conflicted
+++ resolved
@@ -2,10 +2,8 @@
 import logging
 import os
 import threading
-<<<<<<< HEAD
 import errno
 import shutil
-=======
 from typing import Callable, Dict, List
 
 from docker import DockerClient
@@ -15,7 +13,6 @@
 from selenium.webdriver.remote.webdriver import WebDriver
 
 from casperlabs_local_net.casperlabs_accounts import GENESIS_ACCOUNT, Account
->>>>>>> eec86712
 from casperlabs_local_net.casperlabs_node import CasperLabsNode
 from casperlabs_local_net.common import (
     INITIAL_MOTES_AMOUNT,
