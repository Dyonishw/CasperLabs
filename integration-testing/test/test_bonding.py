--- conflicted
+++ resolved
@@ -17,7 +17,7 @@
 def add_funded_account_to_network(network: OneNodeNetwork, account_number: int):
     node0 = network.docker_nodes[0]
     prev_number = len(network.docker_nodes)
-    account = network.add_new_node_to_network(Account(account_number))
+    account = network.add_new_node_to_network(account=Account(account_number))
     assert (
         len(network.docker_nodes) == prev_number + 1
     ), f"Total number of nodes should be {prev_number + 1}."
@@ -75,7 +75,6 @@
     assert len(blocks) == 1
 
 
-<<<<<<< HEAD
 def check_no_errors_in_deploys(node, block_hash):
     deploy_infos = list(node.p_client.show_deploys(block_hash))
     assert len(deploy_infos) > 0
@@ -83,23 +82,6 @@
         assert deploy_info.is_error is False, deploy_info.error_message
         assert deploy_info.error_message == ""
 
-=======
-def test_bonding(one_node_network_fn):
-    """
-    Feature file: consensus.feature
-    Scenario: Bonding a validator node to an existing network.
-    """
-    bonding_amount = 1
-    assert_pre_state_of_network(one_node_network_fn, [bonding_amount])
-    block_hash = bond_to_the_network(
-        one_node_network_fn, Contract.BONDING_CALL, bonding_amount
-    )
-    node0, node1 = one_node_network_fn.docker_nodes
-    assert block_hash is not None
-    r = node1.client.show_deploys(block_hash)[0]
-    assert r.is_error is False
-    assert r.error_message == ""
->>>>>>> 5627f877
 
 def bonds_by_account_and_stake(
     node, block_hash: str, bonding_amount: int, public_key: str
@@ -123,7 +105,6 @@
     """
     # Bond
     bonding_amount = 1
-<<<<<<< HEAD
     assert_pre_state_of_network(one_node_network_fn)
     block_hash, account = add_account_and_bond_to_network(
         one_node_network_fn, bonding_amount, BONDING_ACCT
@@ -134,17 +115,6 @@
 
     bonds = bonds_by_account_and_stake(
         node1, block_hash, bonding_amount, account.public_key_hex
-=======
-    stakes = [1, 2]
-    assert_pre_state_of_network(one_node_network_fn, stakes)
-    block_hash = bond_to_the_network(
-        one_node_network_fn, Contract.BONDING_CALL, bonding_amount
-    )
-    assert block_hash is not None
-    node1 = one_node_network_fn.docker_nodes[1]
-    block_hash = node1.bond(
-        session_contract=Contract.BONDING_CALL, amount=bonding_amount
->>>>>>> 5627f877
     )
     assert len(bonds) == 1
 
@@ -161,35 +131,16 @@
     )
     check_no_errors_in_deploys(node1, block_hash)
 
-<<<<<<< HEAD
     # Unbond
     block_hash, account = unbond_from_network(
         one_node_network_fn, bonding_amount, BONDING_ACCT
-=======
-def test_invalid_bonding(one_node_network_fn):
-    """
-    Feature file: consensus.feature
-    Scenario: Bonding a validator node to an existing network.
-    """
-    # 190 is current total staked amount.
-    bonding_amount = (190 * 1000) + 1
-    block_hash = bond_to_the_network(
-        one_node_network_fn, Contract.BONDING_CALL, bonding_amount
->>>>>>> 5627f877
-    )
-    check_no_errors_in_deploys(node0, block_hash)
-
-<<<<<<< HEAD
+    )
+    check_no_errors_in_deploys(node0, block_hash)
+
     bonds = bonds_by_account_and_stake(
         node0, block_hash, bonding_amount, account.public_key_hex
     )
     assert len(bonds) == 0
-=======
-    r = node1.d_client.show_deploys(block_hash)[0]
-    assert r.is_error is True
-    # PoS Error::BondTooLarge is 65286
-    assert r.error_message == "Exit code: 65286"
->>>>>>> 5627f877
 
     # Test deploy/propose unbonded
     node1.d_client.deploy(
@@ -208,23 +159,10 @@
     Feature file: consensus.feature
     Scenario: Bonding a validator node twice to an existing network.
     """
-<<<<<<< HEAD
 
     assert_pre_state_of_network(one_node_network_fn)
     block_hash, account = add_account_and_bond_to_network(
         one_node_network_fn, 1, BONDING_ACCT
-=======
-    bonding_amount = 1
-    assert_pre_state_of_network(one_node_network_fn, [bonding_amount])
-    block_hash = bond_to_the_network(
-        one_node_network_fn, Contract.BONDING_CALL, bonding_amount
-    )
-    assert block_hash is not None
-    node1 = one_node_network_fn.docker_nodes[1]
-    public_key = node1.genesis_account.public_key_hex
-    block_hash2 = node1.unbond(
-        session_contract=Contract.UNBONDING_CALL, maybe_amount=None
->>>>>>> 5627f877
     )
     node0, node1 = one_node_network_fn.docker_nodes
     check_no_errors_in_deploys(node0, block_hash)
@@ -243,7 +181,6 @@
     """
     bonding_amount = 11
     unbond_amount = 4
-<<<<<<< HEAD
     remaining_amount = bonding_amount - unbond_amount
     assert_pre_state_of_network(one_node_network_fn)
     block_hash, account = add_account_and_bond_to_network(
@@ -254,20 +191,6 @@
 
     bonds = bonds_by_account_and_stake(
         node1, block_hash, bonding_amount, account.public_key_hex
-=======
-    assert_pre_state_of_network(
-        one_node_network_fn,
-        [bonding_amount, unbond_amount, bonding_amount - unbond_amount],
-    )
-    block_hash = bond_to_the_network(
-        one_node_network_fn, Contract.BONDING_CALL, bonding_amount
-    )
-    assert block_hash is not None
-    node1 = one_node_network_fn.docker_nodes[1]
-    public_key = node1.genesis_account.public_key_hex
-    block_hash2 = node1.unbond(
-        session_contract=Contract.UNBONDING_CALL, maybe_amount=unbond_amount
->>>>>>> 5627f877
     )
     assert len(bonds) == 1
 
@@ -287,67 +210,20 @@
     Feature file: consensus.feature
     Scenario: Bonding a validator node to an existing network.
     """
-<<<<<<< HEAD
     # 190 is current total staked amount.
     bonding_amount = (190 * 1000) + 1
     block_hash, account = add_account_and_bond_to_network(
         one_node_network_fn, bonding_amount, BONDING_ACCT
-=======
-
-    def get_bonded_list(node, block):
-        return list(
-            filter(
-                lambda x: x.stake == bonding_amount
-                and x.validator_public_key == node.genesis_account.public_key_hex,
-                block.summary.header.state.bonds,
-            )
-        )
-
-    bonding_amount = 2000
-    assert_pre_state_of_network(one_node_network_fn, [bonding_amount])
-    block_hash = bond_to_the_network(
-        one_node_network_fn, Contract.BONDING_CALL, bonding_amount
->>>>>>> 5627f877
     )
     node1 = one_node_network_fn.docker_nodes[1]
-<<<<<<< HEAD
     bonds = bonds_by_account_and_stake(
         node1, block_hash, bonding_amount, account.public_key_hex
-=======
-    block_hash2 = node1.unbond(
-        session_contract=Contract.UNBONDING_CALL,
-        maybe_amount=1985,  # 1985 > (2000+190) * 0.9
->>>>>>> 5627f877
     )
     assert len(bonds) == 0
 
-<<<<<<< HEAD
     r = node1.d_client.show_deploys(block_hash)[0]
     assert r.is_error is True
     assert r.error_message == "Exit code: 5"
-=======
-    assert block_hash2 is not None
-    r = node1.d_client.show_deploys(block_hash2)[0]
-    assert r.is_error is True
-    # PoS Error::UnbondTooLarge is 65287
-    assert r.error_message == "Exit code: 65287"
-    block2 = node1.d_client.show_block(block_hash2)
-    block_ds = parse_show_block(block2)
-    bonded_list = get_bonded_list(node1, block_ds)
-    assert len(bonded_list) == 1
-
-    block_hash2 = node1.unbond(
-        session_contract=Contract.UNBONDING_CALL, maybe_amount=None
-    )
-    assert block_hash2 is not None
-    r = node1.d_client.show_deploys(block_hash2)[0]
-    assert r.is_error is True
-    assert r.error_message == "Exit code: 65287"
-    block2 = node1.d_client.show_block(block_hash2)
-    block_ds = parse_show_block(block2)
-    bonded_list = get_bonded_list(node1, block_ds)
-    assert len(bonded_list) == 1
->>>>>>> 5627f877
 
 
 def test_unbonding_without_bonding(one_node_network_fn):
@@ -362,14 +238,6 @@
     assert (
         len(one_node_network_fn.docker_nodes) == 2
     ), "Total number of nodes should be 2."
-<<<<<<< HEAD
-=======
-    node0, node1 = one_node_network_fn.docker_nodes[:2]
-    public_key = node1.genesis_account.public_key_hex
-    block_hash = node1.unbond(
-        session_contract=Contract.UNBONDING_CALL, maybe_amount=None
-    )
->>>>>>> 5627f877
 
     node0, node1 = one_node_network_fn.docker_nodes
     r = node0.d_client.unbond(bonding_amount, account.private_key_docker_path)
@@ -381,8 +249,7 @@
 
     r = node0.client.show_deploys(block_hash)[0]
     assert r.is_error is True
-    # PoS Error::NotBonded is 65280
-    assert r.error_message == "Exit code: 65280"
+    assert r.error_message == "Exit code: 0"
 
     block = node1.client.show_block(block_hash)
     block_ds = parse_show_block(block)
@@ -392,236 +259,4 @@
             block_ds.summary.header.state.bonds,
         )
     )
-<<<<<<< HEAD
-    assert len(bonds) == 0
-=======
-    assert len(item) == 0
-
-
-def check_no_errors_in_deploys(node, block_hash):
-    deploy_infos = list(node.p_client.show_deploys(block_hash))
-    assert len(deploy_infos) > 0
-    for deploy_info in deploy_infos:
-        assert deploy_info.error_message == ""
-        assert deploy_info.is_error is False
-
-
-def transfer_to_account(
-    node,
-    from_address: str,
-    to_address: str,
-    amount: int,
-    public_key: str,
-    private_key: str,
-    gas_price: int = 1,
-    session_contract=Contract.TRANSFER_TO_ACCOUNT_IT,
-):
-
-    session_args = ABI.args(
-        [ABI.account("account", to_address), ABI.u32("amount", amount)]
-    )
-
-    _, deploy_hash_bytes = node.p_client.deploy(
-        from_address=from_address,
-        session_contract=session_contract,
-        public_key=public_key,
-        private_key=private_key,
-        gas_price=gas_price,
-        session_args=session_args,
-    )
-    deploy_hash_hex = deploy_hash_bytes.hex()
-    deploy_hash_hex = deploy_hash_hex
-    block_hash = node.p_client.propose().block_hash.hex()
-    for deploy_info in node.p_client.show_deploys(block_hash):
-        if deploy_info.is_error:
-            raise Exception(f"transfer_to_account: {deploy_info.error_message}")
-    return block_hash
-
-
-def test_basic_transfer_to_account(payment_node_network):
-    network = payment_node_network
-    node = network.docker_nodes[0]
-
-    to_account = Account(1)
-
-    transfer_to_account(
-        node,
-        node.genesis_account.public_key_hex,
-        to_account.public_key_hex,
-        1000000,
-        public_key=node.genesis_account.public_key_path,
-        private_key=node.genesis_account.private_key_path,
-    )
-
-
-def _call_pos_bonding(
-    node,
-    from_address: str,
-    amount: int,
-    public_key: str,
-    private_key: str,
-    gas_price: int = 1,
-    session_contract: str = Contract.POS_BONDING,
-    method: bytes = b"bond",
-):
-    if method == b"bond":
-        session_args = ABI.args(
-            [ABI.byte_array("method", method), ABI.u512("amount", amount)]
-        )
-    elif method == b"unbond":
-        session_args = ABI.args(
-            [
-                ABI.byte_array("method", method),
-                ABI.optional_value(
-                    "amount", ABI.u512("amount", amount) if amount is not None else None
-                ),
-            ]
-        )
-    else:
-        raise Exception(f"_call_pos_bonding: method {method} not supported")
-
-    node.p_client.deploy(
-        from_address=from_address,
-        session_contract=session_contract,
-        gas_price=gas_price,
-        public_key=public_key,
-        private_key=private_key,
-        session_args=session_args,
-    )
-    block_hash = node.p_client.propose().block_hash.hex()
-    for deploy_info in node.p_client.show_deploys(block_hash):
-        if deploy_info.is_error:
-            raise Exception(f"bond: {deploy_info.error_message}")
-    return block_hash
-
-
-def bond(
-    node,
-    from_address: str,
-    amount: int,
-    public_key: str,
-    private_key: str,
-    gas_price: int = 1,
-    session_contract: str = Contract.POS_BONDING,
-):
-    return _call_pos_bonding(
-        node,
-        from_address,
-        amount,
-        public_key,
-        private_key,
-        gas_price,
-        session_contract,
-        b"bond",
-    )
-
-
-def unbond(
-    node,
-    from_address: str,
-    amount: int,
-    public_key: str,
-    private_key: str,
-    gas_price: int = 1,
-    session_contract: str = Contract.POS_BONDING,
-):
-    return _call_pos_bonding(
-        node,
-        from_address,
-        amount,
-        public_key,
-        private_key,
-        gas_price,
-        session_contract,
-        b"unbond",
-    )
-
-
-# A new validator bonds
-# and crates a block which is accepted by the network,
-# then that validator unbonds and creates a block which is not accepted by the network.
-def test_unbonding_then_creating_block(payment_node_network):
-    network = payment_node_network
-    assert len(network.docker_nodes) == 1
-
-    def info(s):
-        logging.info(f"{'='*10} | test_unbonding_then_creating_block: {s}")
-
-    network.add_new_node_to_network()
-    assert len(network.docker_nodes) == 2
-
-    nodes = network.docker_nodes
-    bonding_account = nodes[1].config.node_account
-
-    info(f"CREATE ACCOUNT MATCHING NEW VALIDATOR'S PUBLIC KEY")
-    block_hash = nodes[0].transfer_to_account(
-        to_account_id=bonding_account.file_id,
-        amount=500000000,
-        from_account_id="genesis",
-    )
-    info(f"TRANSFER block_hash={block_hash}")
-    check_no_errors_in_deploys(nodes[0], block_hash)
-    wait_for_block_hash_propagated_to_all_nodes(nodes, block_hash)
-
-    # Newly added node is already a validator listed in bonds.txt.
-    # Deploy and propose should succeed.
-    nodes[1].p_client.deploy(
-        from_address=bonding_account.public_key_hex,
-        public_key=bonding_account.public_key_path,
-        private_key=bonding_account.private_key_path,
-        session_contract=Contract.HELLO_NAME_DEFINE,
-    )
-    first_block_hash_after_bonding = nodes[1].p_client.propose().block_hash.hex()
-    check_no_errors_in_deploys(nodes[1], first_block_hash_after_bonding)
-    wait_for_block_hash_propagated_to_all_nodes(nodes, first_block_hash_after_bonding)
-
-    # Unbond amount larger than validator's current stake (small 2 digit number).
-    info(f"UNBONDING: {bonding_account.public_key_hex}")
-    unbonding_block_hash = unbond(
-        nodes[0],
-        bonding_account.public_key_hex,
-        None,
-        bonding_account.public_key_path,
-        bonding_account.private_key_path,
-    )
-    check_no_errors_in_deploys(nodes[0], unbonding_block_hash)
-    wait_for_block_hash_propagated_to_all_nodes(nodes, unbonding_block_hash)
-
-    # Now deploy and propose is expected to fail, as validator has 0 stakes.
-    # Use a different account because otherwise the deploy will get stuck
-    # in the deploy buffer and we will not be able to make a new deploy
-    # later from the same account on this node.
-    genesis_account = nodes[1].genesis_account
-    nodes[1].p_client.deploy(
-        from_address=genesis_account.public_key_hex,
-        public_key=genesis_account.public_key_path,
-        private_key=genesis_account.private_key_path,
-        session_contract=Contract.HELLO_NAME_DEFINE,
-    )
-    with pytest.raises(InternalError) as excinfo:
-        nodes[1].p_client.propose().block_hash.hex()
-    assert "InvalidUnslashableBlock" in str(excinfo.value)
-
-    info(f"BONDING AGAIN: {bonding_account.public_key_hex}")
-    bonding_block_hash = bond(
-        nodes[0],
-        bonding_account.public_key_hex,
-        100,
-        bonding_account.public_key_path,
-        bonding_account.private_key_path,
-    )
-
-    info(f"BONDING block_hash={bonding_block_hash}")
-    check_no_errors_in_deploys(nodes[0], bonding_block_hash)
-    wait_for_block_hash_propagated_to_all_nodes(nodes, bonding_block_hash)
-
-    # After bonding again deploy & propose will succeed.
-    nodes[1].p_client.deploy(
-        from_address=bonding_account.public_key_hex,
-        public_key=bonding_account.public_key_path,
-        private_key=bonding_account.private_key_path,
-        session_contract=Contract.HELLO_NAME_DEFINE,
-    )
-    block_hash = nodes[1].p_client.propose().block_hash.hex()
-    check_no_errors_in_deploys(nodes[1], block_hash)
->>>>>>> 5627f877
+    assert len(bonds) == 0