package io.casperlabs.storage

import cats.effect.Sync
import cats.implicits._
import com.google.protobuf.ByteString
import doobie.util.transactor.Transactor
import io.casperlabs.casper.consensus.{Block, BlockSummary, Deploy}
import io.casperlabs.casper.consensus.info.{BlockInfo, DeployInfo}
import io.casperlabs.metrics.Metrics
import io.casperlabs.models.Message
import io.casperlabs.shared.Time
import io.casperlabs.storage.block.BlockStorage.{BlockHash, DeployHash}
import io.casperlabs.storage.block.{BlockStorage, SQLiteBlockStorage}
import io.casperlabs.storage.block.BlockStorage.{BlockHash, DeployHash}
import io.casperlabs.storage.dag.{DagRepresentation, DagStorage, SQLiteDagStorage}
import io.casperlabs.crypto.Keys.PublicKeyBS
import io.casperlabs.storage.dag.DagRepresentation.Validator
import io.casperlabs.storage.deploy.{
  DeployStorage,
  DeployStorageReader,
  DeployStorageWriter,
  SQLiteDeployStorage
}
import fs2._

import scala.concurrent.duration.FiniteDuration
import _root_.io.casperlabs.storage.deploy.DeployStorageReader

object SQLiteStorage {
  def create[F[_]: Sync: Transactor: Metrics: Time](
      deployStorageChunkSize: Int = 100
  ): F[BlockStorage[F] with DagStorage[F] with DeployStorage[F] with DagRepresentation[F]] =
    create[F](
      deployStorageChunkSize = deployStorageChunkSize,
      wrapBlockStorage = (_: BlockStorage[F]).pure[F],
      wrapDagStorage = (_: DagStorage[F] with DagRepresentation[F]).pure[F]
    )

  def create[F[_]: Sync: Transactor: Metrics: Time](
      deployStorageChunkSize: Int,
      wrapBlockStorage: BlockStorage[F] => F[BlockStorage[F]],
      wrapDagStorage: DagStorage[F] with DagRepresentation[F] => F[
        DagStorage[F] with DagRepresentation[F]
      ]
  ): F[BlockStorage[F] with DagStorage[F] with DeployStorage[F] with DagRepresentation[F]] =
    for {
      blockStorage  <- SQLiteBlockStorage.create[F] >>= wrapBlockStorage
      dagStorage    <- SQLiteDagStorage.create[F] >>= wrapDagStorage
      deployStorage <- SQLiteDeployStorage.create[F](deployStorageChunkSize)
    } yield new BlockStorage[F] with DagStorage[F] with DeployStorage[F] with DagRepresentation[F] {

      override def writer: DeployStorageWriter[F] =
        deployStorage.writer
      override def reader(implicit dv: DeployInfo.View): DeployStorageReader[F] =
        deployStorage.reader

      override def getRepresentation: F[DagRepresentation[F]] = dagStorage.getRepresentation

      override def insert(block: Block): F[DagRepresentation[F]] =
        dagStorage.insert(block)

      override def checkpoint(): F[Unit] = dagStorage.checkpoint()

      override def clear(): F[Unit] =
        for {
          _ <- deployStorage.writer.clear()
          _ <- dagStorage.clear()
          _ <- blockStorage.clear()
        } yield ()

      override def close(): F[Unit] =
        for {
          _ <- deployStorage.writer.close()
          _ <- dagStorage.close()
          _ <- blockStorage.close()
        } yield ()

      override def get(blockHash: BlockHash): F[Option[BlockMsgWithTransform]] =
        blockStorage.get(blockHash)

      override def getByPrefix(blockHashPrefix: String): F[Option[BlockMsgWithTransform]] =
        blockStorage.getByPrefix(blockHashPrefix)

      override def isEmpty: F[Boolean] = blockStorage.isEmpty

      override def getBlockInfoByPrefix(blockHashPrefix: String): F[Option[BlockInfo]] =
        blockStorage.getBlockInfoByPrefix(blockHashPrefix)

      override def getBlockInfo(blockHash: BlockHash): F[Option[BlockInfo]] =
        blockStorage.getBlockInfo(blockHash)

      override def put(
          blockHash: BlockHash,
          blockMsgWithTransform: BlockMsgWithTransform
      ): F[Unit] =
        for {
          _ <- blockMsgWithTransform.blockMessage.fold(().pure[F])(
                b => deployStorage.writer.addAsExecuted(b) >> dagStorage.insert(b).void
              )
          _ <- blockStorage.put(blockHash, blockMsgWithTransform)
        } yield ()

      override def getBlockSummary(blockHash: BlockHash): F[Option[BlockSummary]] =
        dagStorage.lookup(blockHash).map(_.map(_.blockSummary))

      override def findBlockHashesWithDeployHash(deployHash: ByteString): F[Seq[BlockHash]] =
        blockStorage.findBlockHashesWithDeployHash(deployHash)

      override def children(blockHash: BlockHash): F[Set[BlockHash]] =
        dagStorage.children(blockHash)

      override def justificationToBlocks(blockHash: BlockHash): F[Set[BlockHash]] =
        dagStorage.justificationToBlocks(blockHash)

      override def lookup(blockHash: BlockHash): F[Option[Message]] =
        dagStorage.lookup(blockHash)

      override def contains(blockHash: BlockHash): F[Boolean] =
        dagStorage.contains(blockHash)

      override def topoSort(
          startBlockNumber: Long,
          endBlockNumber: Long
      ): Stream[F, Vector[BlockInfo]] =
        dagStorage.topoSort(startBlockNumber, endBlockNumber)

      override def topoSort(startBlockNumber: Long): Stream[F, Vector[BlockInfo]] =
        dagStorage.topoSort(startBlockNumber)

      override def topoSortTail(tailLength: Int): Stream[F, Vector[BlockInfo]] =
        dagStorage.topoSortTail(tailLength)

      override def latestMessageHash(validator: Validator): F[Option[BlockHash]] =
        dagStorage.latestMessageHash(validator)

      override def latestMessage(validator: Validator): F[Option[Message]] =
        dagStorage.latestMessage(validator)

      override def latestMessageHashes: F[Map[Validator, BlockHash]] =
        dagStorage.latestMessageHashes

      override def latestMessages: F[Map[Validator, Message]] =
        dagStorage.latestMessages

<<<<<<< HEAD
      override def getDeployInfo(deployHash: DeployHash): F[Option[DeployInfo]] =
        deployStorage.getDeployInfo(deployHash)

      override def getDeploysByAccount(
          account: PublicKeyBS,
          limit: Int,
          lastTimeStamp: Long,
          lastDeployHash: DeployHash
      ): F[List[Deploy]] =
        deployStorage.getDeploysByAccount(account, limit, lastTimeStamp, lastDeployHash)

      override def getDeployInfos(deploys: List[Deploy]): F[List[DeployInfo]] =
        deployStorage.getDeployInfos(deploys)
=======
>>>>>>> d2c191bf
    }
}<|MERGE_RESOLUTION|>--- conflicted
+++ resolved
@@ -142,21 +142,5 @@
       override def latestMessages: F[Map[Validator, Message]] =
         dagStorage.latestMessages
 
-<<<<<<< HEAD
-      override def getDeployInfo(deployHash: DeployHash): F[Option[DeployInfo]] =
-        deployStorage.getDeployInfo(deployHash)
-
-      override def getDeploysByAccount(
-          account: PublicKeyBS,
-          limit: Int,
-          lastTimeStamp: Long,
-          lastDeployHash: DeployHash
-      ): F[List[Deploy]] =
-        deployStorage.getDeploysByAccount(account, limit, lastTimeStamp, lastDeployHash)
-
-      override def getDeployInfos(deploys: List[Deploy]): F[List[DeployInfo]] =
-        deployStorage.getDeployInfos(deploys)
-=======
->>>>>>> d2c191bf
     }
 }