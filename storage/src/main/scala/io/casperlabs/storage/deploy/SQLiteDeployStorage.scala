package io.casperlabs.storage.deploy

import cats._
import cats.data.NonEmptyList
import cats.effect._
import cats.implicits._
import com.google.protobuf.ByteString
import doobie._
import doobie.implicits._
import io.casperlabs.casper.consensus.{Block, Deploy}
<<<<<<< HEAD
import io.casperlabs.casper.consensus.Block.ProcessedDeploy
import io.casperlabs.casper.consensus.info.DeployInfo
import io.casperlabs.casper.consensus.info.DeployInfo.ProcessingResult
=======
import io.casperlabs.casper.consensus.info.DeployInfo
>>>>>>> 21cc4633
import io.casperlabs.metrics.Metrics
import io.casperlabs.metrics.Metrics.Source
import io.casperlabs.shared.Time
import io.casperlabs.storage.DeployStorageMetricsSource
import io.casperlabs.storage.block.BlockStorage.DeployHash
import io.casperlabs.storage.util.DoobieCodecs

import scala.concurrent.duration._

class SQLiteDeployStorage[F[_]: Metrics: Time: Sync](chunkSize: Int)(
    implicit val xa: Transactor[F],
    metricsSource: Source
) extends DeployStorage[F]
    with DoobieCodecs {
  // Deploys not yet included in a block
  private val PendingStatusCode = 0
  // Deploys that have been processed at least once,
  // waiting to be finalized or orphaned
  private val ProcessedStatusCode = 1
  // Deploys that have been discarded for some reason and should be deleted after a while
  private val DiscardedStatusCode = 2

  private val StatusCodeToState = Map(
    PendingStatusCode   -> DeployInfo.State.PENDING,
    ProcessedStatusCode -> DeployInfo.State.PROCESSED,
    DiscardedStatusCode -> DeployInfo.State.DISCARDED
  ).withDefaultValue(DeployInfo.State.UNDEFINED)

  private val StatusMessageTtlExpired = "TTL expired"

  override def addAsExecuted(block: Block): F[Unit] = {
    val writeToDeploysTable = Update[(ByteString, ByteString, Long, ByteString)](
      "INSERT OR IGNORE INTO deploys (hash, account, create_time_millis, data) VALUES (?, ?, ?, ?)"
    ).updateMany(
      block.getBody.deploys.toList.map(
        pd =>
          (
            pd.getDeploy.deployHash,
            pd.getDeploy.getHeader.accountPublicKey,
            pd.getDeploy.getHeader.timestamp,
            pd.getDeploy.toByteString
          )
      )
    )

    val writeToProcessResultsTable =
      Update[(ByteString, ByteString, Int, ByteString, Long, Long, Long, Option[String])](
        """
          |INSERT OR IGNORE INTO deploy_process_results
          |(
          | block_hash,
          | deploy_hash,
          | deploy_position,
          | account,
          | create_time_millis,
          | execute_time_millis,
          | cost,
          | execution_error_message
          |) VALUES (?, ?, ?, ?, ?, ?, ?, ?)
          |""".stripMargin
      ).updateMany(
        block.getBody.deploys.zipWithIndex.map {
          case (pd, deployPosition) =>
            (
              block.blockHash,
              pd.getDeploy.deployHash,
              deployPosition,
              pd.getDeploy.getHeader.accountPublicKey,
              pd.getDeploy.getHeader.timestamp,
              block.getHeader.timestamp,
              pd.cost,
              if (pd.isError) pd.errorMessage.some else none[String]
            )
        }.toList
      )

    (writeToDeploysTable >> writeToProcessResultsTable).transact(xa).void
  }

  override def addAsPending(deploys: List[Deploy]): F[Unit] =
    insertNewDeploys(deploys, PendingStatusCode)

  override def addAsProcessed(deploys: List[Deploy]): F[Unit] =
    insertNewDeploys(deploys, ProcessedStatusCode)

  private def insertNewDeploys(
      deploys: List[Deploy],
      status: Int
  ): F[Unit] = {
    val writeToDeploysTable = Update[(ByteString, ByteString, Long, ByteString)](
      "INSERT OR IGNORE INTO deploys (hash, account, create_time_millis, data) VALUES (?, ?, ?, ?)"
    ).updateMany(deploys.map { d =>
      (d.deployHash, d.getHeader.accountPublicKey, d.getHeader.timestamp, d.toByteString)
    })

    def writeToBufferedDeploysTable(currentTimeEpochMillis: Long) =
      Update[(ByteString, Int, ByteString, Long, Long)](
        "INSERT OR IGNORE INTO buffered_deploys (hash, status, account, update_time_millis, receive_time_millis) VALUES (?, ?, ?, ?, ?)"
      ).updateMany(deploys.map { d =>
          (
            d.deployHash,
            status,
            d.getHeader.accountPublicKey,
            currentTimeEpochMillis,
            currentTimeEpochMillis
          )
        })
        .void

    val writeToDeployHeadersTable = Update[(ByteString, ByteString, Long, ByteString)](
      "INSERT OR IGNORE INTO deploy_headers (hash, account, timestamp_millis, header) VALUES (?, ?, ?, ?)"
    ).updateMany(deploys.map { d =>
      (d.deployHash, d.getHeader.accountPublicKey, d.getHeader.timestamp, d.getHeader.toByteString)
    })

    for {
      t <- Time[F].currentMillis
      _ <- (writeToDeploysTable >> writeToBufferedDeploysTable(t) >> writeToDeployHeadersTable)
            .transact(xa)
      _ <- updateMetrics()
    } yield ()
  }

  override def markAsProcessedByHashes(hashes: List[ByteString]): F[Unit] =
    setStatus(hashes.map((_, none[String])), ProcessedStatusCode, PendingStatusCode)

  override def markAsPendingByHashes(hashes: List[ByteString]): F[Unit] =
    setStatus(hashes.map((_, none[String])), PendingStatusCode, ProcessedStatusCode)

  override def markAsFinalizedByHashes(hashes: List[ByteString]): F[Unit] =
    Update[(ByteString, Int)](
      s"DELETE FROM buffered_deploys WHERE hash=? AND status=?"
    ).updateMany(hashes.map(h => (h, ProcessedStatusCode)))
      .transact(xa)
      .void

  private def setStatus(
      hashesAndStatusMessages: List[(ByteString, Option[String])],
      newStatus: Int,
      prevStatus: Int
  ): F[Unit] =
    for {
      t <- Time[F].currentMillis
      _ <- Update[(Int, Long, Option[String], ByteString, Int)](
            s"UPDATE buffered_deploys SET status=?, update_time_millis=?, status_message=? WHERE hash=? AND status=?"
          ).updateMany(hashesAndStatusMessages.map {
              case (hash, maybeStatusMessage) =>
                (newStatus, t, maybeStatusMessage, hash, prevStatus)
            })
            .transact(xa)
      _ <- updateMetrics()
    } yield ()

  override def markAsDiscardedByHashes(hashesAndReasons: List[(ByteString, String)]): F[Unit] =
    setStatus(hashesAndReasons.map {
      case (h, r) =>
        (h, r.some)
    }, DiscardedStatusCode, PendingStatusCode)

  override def cleanupDiscarded(expirationPeriod: FiniteDuration): F[Int] = {
    def transaction(threshold: Long) =
      for {
        hashes <- sql"SELECT hash FROM buffered_deploys WHERE status=$DiscardedStatusCode AND update_time_millis<$threshold"
                   .query[ByteString]
                   .to[List]
        _ <- Update[ByteString](s"DELETE FROM buffered_deploys WHERE hash=?").updateMany(hashes)
        deletedNum <- Update[ByteString](
                       s"""|DELETE
                           |FROM deploys
                           |WHERE hash = ?
                           |  AND NOT EXISTS(SELECT 1
                           |                 FROM deploy_process_results dpr
                           |                 WHERE deploys.hash = dpr.deploy_hash)""".stripMargin
                     ).updateMany(hashes)
      } yield deletedNum

    for {
      now        <- Time[F].currentMillis
      threshold  = now - expirationPeriod.toMillis
      deletedNum <- transaction(threshold).transact(xa)
    } yield deletedNum
  }

  override def markAsDiscarded(expirationPeriod: FiniteDuration): F[Unit] =
    for {
      now       <- Time[F].currentMillis
      threshold = now - expirationPeriod.toMillis
      _ <- sql"""|UPDATE buffered_deploys
                 |SET status=$DiscardedStatusCode, update_time_millis=$now, status_message=$StatusMessageTtlExpired
                 |WHERE status=$PendingStatusCode AND receive_time_millis<$threshold""".stripMargin.update.run
            .transact(xa)
    } yield ()

  private def countByStatus(status: Int): F[Long] =
    sql"SELECT COUNT(hash) FROM buffered_deploys WHERE status=$status"
      .query[Long]
      .unique
      .transact(xa)

  private def updateMetrics(): F[Unit] =
    for {
      pending   <- countByStatus(PendingStatusCode)
      processed <- countByStatus(ProcessedStatusCode)
      _         <- Metrics[F].setGauge("pending_deploys", pending)
      _         <- Metrics[F].setGauge("processed_deploys", processed)
    } yield ()

  override def readProcessed: F[List[Deploy]] =
    readByStatus(ProcessedStatusCode)

  override def readPendingHeaders: F[List[Deploy.Header]] =
    readHeadersByStatus(PendingStatusCode)

  override def readPendingHashesAndHeaders: fs2.Stream[F, (ByteString, Deploy.Header)] =
    readHashesAndHeadersByStatus(PendingStatusCode)

  private def readHeadersByStatus(status: Int): F[List[Deploy.Header]] =
    sql"""|SELECT header FROM deploy_headers
          |INNER JOIN buffered_deploys bd on deploy_headers.hash = bd.hash
          |WHERE bd.status=$status""".stripMargin
      .query[Deploy.Header]
      .to[List]
      .transact(xa)

  private def readHashesAndHeadersByStatus(
      status: Int
  ): fs2.Stream[F, (ByteString, Deploy.Header)] =
    sql"""|SELECT dh.hash, dh.header FROM deploy_headers dh
          |INNER JOIN buffered_deploys bd on dh.hash = bd.hash
          |WHERE bd.status=$status""".stripMargin
      .query[(ByteString, Deploy.Header)]
      .streamWithChunkSize(chunkSize)
      .transact(xa)

  private def readByStatus(status: Int): F[List[Deploy]] =
    sql"""|SELECT data FROM deploys
          |INNER JOIN buffered_deploys bd on deploys.hash = bd.hash
          |WHERE bd.status=$status""".stripMargin
      .query[Deploy]
      .to[List]
      .transact(xa)

  override def readProcessedByAccount(account: ByteString): F[List[Deploy]] =
    readByAccountAndStatus(account, ProcessedStatusCode)

  private def readByAccountAndStatus(account: ByteString, status: Int): F[List[Deploy]] =
    sql"""|SELECT data FROM deploys
          |INNER JOIN buffered_deploys bd on deploys.hash = bd.hash
          |WHERE bd.account=$account AND bd.status=$status""".stripMargin
      .query[Deploy]
      .to[List]
      .transact(xa)

  override def readProcessedHashes: F[List[ByteString]] =
    readHashesByStatus(ProcessedStatusCode)

  override def readPending: F[List[Deploy]] =
    readByStatus(PendingStatusCode)

  override def readPendingHashes: F[List[ByteString]] =
    readHashesByStatus(PendingStatusCode)

  private def readHashesByStatus(status: Int): F[List[ByteString]] =
    sql"SELECT hash FROM buffered_deploys WHERE status=$status"
      .query[ByteString]
      .to[List]
      .transact(xa)

  override def sizePendingOrProcessed(): F[Long] =
    sql"SELECT COUNT(hash) FROM buffered_deploys WHERE status=$PendingStatusCode OR status=$ProcessedStatusCode"
      .query[Long]
      .unique
      .transact(xa)

  override def getPendingOrProcessed(hash: ByteString): F[Option[Deploy]] =
    sql"""|SELECT data FROM deploys
          |INNER JOIN buffered_deploys bd on deploys.hash = bd.hash
          |WHERE bd.hash=$hash AND (bd.status=$PendingStatusCode OR bd.status=$ProcessedStatusCode)""".stripMargin
      .query[Deploy]
      .option
      .transact(xa)

  override def getByHashes(hashes: Set[ByteString]): fs2.Stream[F, Deploy] =
    NonEmptyList
      .fromList[ByteString](hashes.toList)
      .fold(fs2.Stream.fromIterator[F](List.empty[Deploy].toIterator))(nel => {
        val q = fr"SELECT data FROM deploys WHERE " ++ Fragments.in(fr"hash", nel) // "hash IN (…)"
        q.query[Deploy].streamWithChunkSize(chunkSize).transact(xa)
      })

  def getByHash(hash: ByteString): F[Option[Deploy]] =
    getByHashes(Set(hash)).compile.last

  override def getProcessingResults(
      hash: ByteString
  ): F[List[(ByteString, ProcessedDeploy)]] = {
    val getDeploy =
      sql"SELECT data FROM deploys WHERE hash=$hash".query[Deploy].unique.transact(xa)

    val readProcessingResults =
      sql"""|SELECT block_hash, cost, execution_error_message
            |FROM deploy_process_results
            |WHERE deploy_hash=$hash
            |ORDER BY execute_time_millis DESC""".stripMargin
        .query[(ByteString, ProcessedDeploy)]
        .to[List]
        .transact(xa)

    for {
      blockHashesAndProcessingResults <- readProcessingResults
      res <- if (blockHashesAndProcessingResults.isEmpty) blockHashesAndProcessingResults.pure[F]
            else
              getDeploy.map(
                d =>
                  blockHashesAndProcessingResults.map {
                    case (blockHash, processingResult) =>
                      (blockHash, processingResult.withDeploy(d))
                  }
              )
    } yield res
  }

<<<<<<< HEAD
  override def getDeploysByAccount(
      account: ByteString,
      limit: Int,
      lastTimeStamp: Long,
      lastDeployHash: DeployHash
  ): F[List[Deploy]] =
    sql"""|SELECT data FROM deploys
					|WHERE account = $account
          | AND (create_time_millis < $lastTimeStamp OR
          |      create_time_millis = $lastTimeStamp AND hash < $lastDeployHash)
          |ORDER BY create_time_millis DESC, hash DESC
          |LIMIT $limit""".stripMargin
      .query[Deploy]
      .to[List]
      .transact(xa)
=======
  override def getBufferedStatus(hash: ByteString): F[Option[DeployInfo.Status]] =
    sql"""|SELECT status, status_message
          |FROM buffered_deploys
          |WHERE hash=$hash """.stripMargin
      .query[(Int, Option[String])]
      .option
      .transact(xa)
      .map(_.map {
        case (status, maybeMessage) =>
          DeployInfo.Status(
            state = StatusCodeToState(status),
            message = maybeMessage.getOrElse("")
          )
      })
>>>>>>> 21cc4633

  override def clear(): F[Unit] =
    (for {
      _ <- sql"DELETE FROM deploys".update.run
      _ <- sql"DELETE FROM buffered_deploys".update.run
      _ <- sql"DELETE FROM deploy_process_results".update.run
    } yield ()).transact(xa)

  override def close(): F[Unit] = ().pure[F]
}

object SQLiteDeployStorage {
  private implicit val metricsSource: Source = Metrics.Source(DeployStorageMetricsSource, "sqlite")

  private[storage] def create[F[_]: Metrics: Time: Sync](
      deployStorageChunkSize: Int
  )(implicit xa: Transactor[F]): F[DeployStorage[F]] =
    for {
      _ <- establishMetrics[F]
    } yield new SQLiteDeployStorage[F](deployStorageChunkSize): DeployStorage[F]

  /** Export base 0 values so we have non-empty series for charts. */
  private def establishMetrics[F[_]: Monad: Metrics]: F[Unit] =
    for {
      _ <- Metrics[F].setGauge("pending_deploys", 0L)
      _ <- Metrics[F].setGauge("processed_deploys", 0L)
    } yield ()
}<|MERGE_RESOLUTION|>--- conflicted
+++ resolved
@@ -8,13 +8,10 @@
 import doobie._
 import doobie.implicits._
 import io.casperlabs.casper.consensus.{Block, Deploy}
-<<<<<<< HEAD
+import io.casperlabs.casper.consensus.info.DeployInfo
 import io.casperlabs.casper.consensus.Block.ProcessedDeploy
 import io.casperlabs.casper.consensus.info.DeployInfo
 import io.casperlabs.casper.consensus.info.DeployInfo.ProcessingResult
-=======
-import io.casperlabs.casper.consensus.info.DeployInfo
->>>>>>> 21cc4633
 import io.casperlabs.metrics.Metrics
 import io.casperlabs.metrics.Metrics.Source
 import io.casperlabs.shared.Time
@@ -337,7 +334,21 @@
     } yield res
   }
 
-<<<<<<< HEAD
+  override def getBufferedStatus(hash: ByteString): F[Option[DeployInfo.Status]] =
+    sql"""|SELECT status, status_message
+          |FROM buffered_deploys
+          |WHERE hash=$hash """.stripMargin
+      .query[(Int, Option[String])]
+      .option
+      .transact(xa)
+      .map(_.map {
+        case (status, maybeMessage) =>
+          DeployInfo.Status(
+            state = StatusCodeToState(status),
+            message = maybeMessage.getOrElse("")
+          )
+      })
+
   override def getDeploysByAccount(
       account: ByteString,
       limit: Int,
@@ -353,22 +364,6 @@
       .query[Deploy]
       .to[List]
       .transact(xa)
-=======
-  override def getBufferedStatus(hash: ByteString): F[Option[DeployInfo.Status]] =
-    sql"""|SELECT status, status_message
-          |FROM buffered_deploys
-          |WHERE hash=$hash """.stripMargin
-      .query[(Int, Option[String])]
-      .option
-      .transact(xa)
-      .map(_.map {
-        case (status, maybeMessage) =>
-          DeployInfo.Status(
-            state = StatusCodeToState(status),
-            message = maybeMessage.getOrElse("")
-          )
-      })
->>>>>>> 21cc4633
 
   override def clear(): F[Unit] =
     (for {
