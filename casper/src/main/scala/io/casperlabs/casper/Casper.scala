--- conflicted
+++ resolved
@@ -115,11 +115,7 @@
                     )
     } yield (blockProcessingLock, casperState)
 
-<<<<<<< HEAD
-  def fromTransportLayer[F[_]: Concurrent: ConnectionsCell: TransportLayer: Log: Time: ErrorHandler: SafetyOracle: BlockStore: RPConfAsk: BlockDagStorage: ExecutionEngineService: Validation](
-=======
-  def fromTransportLayer[F[_]: Concurrent: ConnectionsCell: TransportLayer: Log: Time: Metrics: ErrorHandler: SafetyOracle: BlockStore: RPConfAsk: BlockDagStorage: ExecutionEngineService: LastFinalizedBlockHashContainer](
->>>>>>> 0bf09e91
+  def fromTransportLayer[F[_]: Concurrent: ConnectionsCell: TransportLayer: Log: Time: Metrics: ErrorHandler: SafetyOracle: BlockStore: RPConfAsk: BlockDagStorage: ExecutionEngineService: LastFinalizedBlockHashContainer: Validation](
       validatorId: Option[ValidatorIdentity],
       genesis: Block,
       genesisPreState: StateHash,
@@ -140,11 +136,7 @@
     }
 
   /** Create a MultiParentCasper instance from the new RPC style gossiping. */
-<<<<<<< HEAD
-  def fromGossipServices[F[_]: Concurrent: Log: Time: SafetyOracle: BlockStore: BlockDagStorage: ExecutionEngineService: Validation](
-=======
-  def fromGossipServices[F[_]: Concurrent: Log: Time: Metrics: SafetyOracle: BlockStore: BlockDagStorage: ExecutionEngineService: LastFinalizedBlockHashContainer](
->>>>>>> 0bf09e91
+  def fromGossipServices[F[_]: Concurrent: Log: Time: Metrics: SafetyOracle: BlockStore: BlockDagStorage: ExecutionEngineService: LastFinalizedBlockHashContainer: Validation](
       validatorId: Option[ValidatorIdentity],
       genesis: Block,
       genesisPreState: StateHash,
