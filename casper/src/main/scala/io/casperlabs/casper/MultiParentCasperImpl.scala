package io.casperlabs.casper

import cats.data.NonEmptyList
import cats.effect.concurrent.Semaphore
import cats.effect.{Resource, Sync}
import cats.implicits._
import cats.mtl.FunctorRaise
import cats.{Applicative, Monad}
import com.github.ghik.silencer.silent
import com.google.protobuf.ByteString
import io.casperlabs.casper.DeploySelection.DeploySelection
import io.casperlabs.casper.Estimator.BlockHash
import io.casperlabs.casper.consensus._
import io.casperlabs.casper.DeployFilters.filterDeploysNotInPast
import io.casperlabs.casper.equivocations.{EquivocationDetector}
import io.casperlabs.casper.finality.singlesweep.FinalityDetector
import io.casperlabs.casper.util.ProtoUtil._
import io.casperlabs.casper.util._
import io.casperlabs.casper.util.execengine.{ExecEngineUtil}
import io.casperlabs.casper.validation.Errors._
import io.casperlabs.casper.validation.Validation
import io.casperlabs.catscontrib._
import io.casperlabs.comm.gossiping
import io.casperlabs.crypto.Keys
import io.casperlabs.crypto.codec.Base16
import io.casperlabs.crypto.signatures.SignatureAlgorithm
import io.casperlabs.ipc
import io.casperlabs.ipc.ValidateRequest
import io.casperlabs.metrics.Metrics
import io.casperlabs.models.{Message, SmartContractEngineError, Weight}
import io.casperlabs.shared._
import io.casperlabs.smartcontracts.ExecutionEngineService
import io.casperlabs.storage.BlockMsgWithTransform
import io.casperlabs.storage.block.BlockStorage
import io.casperlabs.storage.dag.{DagRepresentation, DagStorage}
import io.casperlabs.storage.deploy.{DeployStorage, DeployStorageReader, DeployStorageWriter}

import scala.util.control.NonFatal

/**
  * Encapsulates mutable state of the MultiParentCasperImpl
  **
  *
  * @param blockBuffer
  * @param invalidBlockTracker
  */
final case class CasperState(
    invalidBlockTracker: Set[BlockHash] = Set.empty[BlockHash],
    dependencyDag: DoublyLinkedDag[BlockHash] = BlockDependencyDag.empty
)

@silent("is never used")
class MultiParentCasperImpl[F[_]: Sync: Log: Metrics: Time: FinalityDetector: BlockStorage: DagStorage: ExecutionEngineService: LastFinalizedBlockHashContainer: DeployStorage: Validation: Fs2Compiler: DeploySelection: CasperLabsProtocolVersions](
    validatorSemaphoreMap: SemaphoreMap[F, ByteString],
    statelessExecutor: MultiParentCasperImpl.StatelessExecutor[F],
    broadcaster: MultiParentCasperImpl.Broadcaster[F],
    validatorId: Option[ValidatorIdentity],
    genesis: Block,
    chainName: String,
    upgrades: Seq[ipc.ChainSpec.UpgradePoint],
    val faultToleranceThreshold: Float = 0f
)(implicit state: Cell[F, CasperState])
    extends MultiParentCasper[F] {

  import MultiParentCasperImpl._

  implicit val logSource     = LogSource(this.getClass)
  implicit val metricsSource = CasperMetricsSource

  //TODO pull out
  implicit val functorRaiseInvalidBlock = validation.raiseValidateErrorThroughApplicativeError[F]

  type Validator = ByteString

  /** Add a block if it hasn't been added yet. */
  def addBlock(
      block: Block
  ): F[BlockStatus] = {
    def addBlock(
        validateAndAddBlock: (
            Option[StatelessExecutor.Context],
            DagRepresentation[F],
            Block
        ) => F[(BlockStatus, DagRepresentation[F])]
    ) =
      validatorSemaphoreMap.withPermit(block.getHeader.validatorPublicKey) {
        for {
          dag       <- dag
          blockHash = block.blockHash
          inDag     <- dag.contains(blockHash)
          attempts <- if (inDag) {
                       Log[F]
                         .info(
                           s"Block ${PrettyPrinter.buildString(blockHash)} has already been processed by another thread."
                         ) *>
                         List(block -> BlockStatus.processed).pure[F]
                     } else {
                       // This might be the first time we see this block, or it may not have been added to the state
                       // because it was an IgnorableEquivocation, but then we saw a child and now we got it again.
                       internalAddBlock(block, dag, validateAndAddBlock)
                     }
          // This method could just return the block hashes it created,
          // but for now it does gossiping as well. The methods return the full blocks
          // because for missing blocks it's not yet saved to the database.
          _ <- attempts.traverse {
                case (attemptedBlock, status) =>
                  broadcaster.networkEffects(attemptedBlock, status)
              }
        } yield attempts.head._2
      }

    val handleInvalidTimestamp =
      (_: Option[StatelessExecutor.Context], dag: DagRepresentation[F], block: Block) =>
        statelessExecutor
          .addEffects(InvalidUnslashableBlock, block, Seq.empty, dag)
          .tupleLeft(InvalidUnslashableBlock: BlockStatus)

    // If the block timestamp is in the future, wait some time before adding it,
    // so we won't include it as a justification from the future.
    Validation[F].preTimestamp(block).attempt.flatMap {
      case Right(None) =>
        addBlock(statelessExecutor.validateAndAddBlock)
      case Right(Some(delay)) =>
        Log[F].info(
          s"Block ${PrettyPrinter.buildString(block)} is ahead for $delay from now, will retry adding later"
        ) >> Time[F].sleep(delay) >> addBlock(statelessExecutor.validateAndAddBlock)
      case _ =>
        Log[F].warn(validation.ignore(block, "block timestamp exceeded threshold")) >> addBlock(
          handleInvalidTimestamp
        )
    }
  }

  /** Validate the block, try to execute and store it,
    * execute any other block that depended on it,
    * update the finalized block reference. */
  private def internalAddBlock(
      block: Block,
      dag: DagRepresentation[F],
      validateAndAddBlock: (
          Option[StatelessExecutor.Context],
          DagRepresentation[F],
          Block
      ) => F[(BlockStatus, DagRepresentation[F])]
  ): F[List[(Block, BlockStatus)]] = Metrics[F].timer("addBlock") {
    for {
      lastFinalizedBlockHash <- LastFinalizedBlockHashContainer[F].get
      (status, updatedDag) <- validateAndAddBlock(
                               StatelessExecutor.Context(genesis, lastFinalizedBlockHash).some,
                               dag,
                               block
                             )
      _          <- removeAdded(List(block -> status), canRemove = _ != MissingBlocks)
      hashPrefix = PrettyPrinter.buildString(block.blockHash)
      // Update the last finalized block; remove finalized deploys from the buffer
      _ <- Log[F].debug(s"Updating last finalized block after adding ${hashPrefix}")
      _ <- updateLastFinalizedBlock(updatedDag)
      // Remove any deploys from the buffer which are in finalized blocks.
      _ <- Log[F].debug(s"Removing finalized deploys after adding ${hashPrefix}")
      _ <- removeFinalizedDeploys(updatedDag)
      _ <- Log[F].debug(s"Finished adding ${hashPrefix}")
    } yield List(block -> status)
  }

  private def updateLastFinalizedBlock(dag: DagRepresentation[F]): F[Unit] =
    Metrics[F].timer("updateLastFinalizedBlock") {

      /** Go from the last finalized block and visit all children that can be finalized now.
        * Remove all of the deploys that are in any of them as they won't have to be attempted again. */
      def loop(acc: BlockHash): F[BlockHash] =
        for {
          childrenHashes <- dag
                             .children(acc)
                             .map(_.toList)
          finalizedChildren <- childrenHashes.filterA(isGreaterThanFaultToleranceThreshold(dag, _))
          newFinalizedBlock <- if (finalizedChildren.isEmpty) {
                                acc.pure[F]
                              } else {
                                finalizedChildren.traverse(loop).map(_.head)
                              }
        } yield newFinalizedBlock

      for {
        lastFinalizedBlockHash        <- LastFinalizedBlockHashContainer[F].get
        updatedLastFinalizedBlockHash <- loop(lastFinalizedBlockHash)
        _                             <- LastFinalizedBlockHashContainer[F].set(updatedLastFinalizedBlockHash)
        _ <- Log[F].info(
              s"New last finalized block hash is ${PrettyPrinter.buildString(updatedLastFinalizedBlockHash)}."
            )
      } yield ()
    }

  /** Remove deploys from the buffer which are included in block that are finalized. */
  private def removeFinalizedDeploys(dag: DagRepresentation[F]): F[Unit] =
    Metrics[F].timer("removeFinalizedDeploys") {
      for {
        deployHashes <- DeployStorageReader[F].readProcessedHashes
        blockHashes <- deployHashes
                        .traverse { deployHash =>
                          BlockStorage[F]
                            .findBlockHashesWithDeployHash(deployHash)
                        }
                        .map(_.flatten.distinct)

        lastFinalizedBlock <- (LastFinalizedBlockHashContainer[F].get >>= dag.lookup).map(_.get)

        finalizedBlockHashes <- blockHashes.filterA { blockHash =>
                                 // NODE-930. To be replaced when we implement finality streams.
                                 dag.lookup(blockHash) map {
                                   // This is just a mock finality formula that still allows some
                                   // chance for orhpans to be re-queued in blocks ahead of the
                                   // last finalized blocks.
                                   _.fold(false)(_.rank <= lastFinalizedBlock.rank)
                                 }
                               }

        _ <- finalizedBlockHashes.traverse { blockHash =>
              removeDeploysInBlock(blockHash) flatMap { removed =>
                Log[F]
                  .info(
                    s"Removed $removed deploys from deploy history as we finalized block ${PrettyPrinter
                      .buildString(blockHash)}"
                  )
                  .whenA(removed > 0L)
              }
            }
      } yield ()
    }

  /** Remove deploys from the history which are included in a just finalised block. */
  private def removeDeploysInBlock(blockHash: BlockHash): F[Long] =
    for {
      block              <- ProtoUtil.unsafeGetBlock[F](blockHash)
      deploysToRemove    = block.body.get.deploys.map(_.deploy.get).toList
      initialHistorySize <- DeployStorageReader[F].sizePendingOrProcessed()
      _                  <- DeployStorageWriter[F].markAsFinalized(deploysToRemove)
      deploysRemoved <- DeployStorageReader[F]
                         .sizePendingOrProcessed()
                         .map(after => initialHistorySize - after)
    } yield deploysRemoved

  /*
   * On the first pass, block B is finalized if B's main parent block is finalized
   * and the safety oracle says B's normalized fault tolerance is above the threshold.
   * On the second pass, block B is finalized if any of B's children blocks are finalized.
   *
   * TODO: Implement the second pass in BlockAPI
   */
  private def isGreaterThanFaultToleranceThreshold(
      dag: DagRepresentation[F],
      blockHash: BlockHash
  ): F[Boolean] =
    for {
      faultTolerance <- FinalityDetector[F].normalizedFaultTolerance(
                         dag,
                         blockHash
                       )
      _ <- Log[F].trace(
            s"Fault tolerance for block ${PrettyPrinter.buildString(blockHash)} is $faultTolerance; threshold is $faultToleranceThreshold"
          )
    } yield faultTolerance > faultToleranceThreshold

  /** Check that either we have the block already scheduled but missing dependencies, or it's in the store */
  def contains(
      block: Block
  ): F[Boolean] =
    BlockStorage[F].contains(block.blockHash)

  /** Add a deploy to the buffer, if the code passes basic validation. */
  def deploy(deploy: Deploy): F[Either[Throwable, Unit]] = validatorId match {
    case Some(_) =>
      (deploy.getBody.session, deploy.getBody.payment) match {
        case (None, _) | (_, None) | (Some(Deploy.Code(_, _, Deploy.Code.Contract.Empty)), _) |
            (_, Some(Deploy.Code(_, _, Deploy.Code.Contract.Empty))) =>
          new IllegalArgumentException(s"Deploy was missing session and/or payment code.")
            .asLeft[Unit]
            .pure[F]
            .widen

        case _ =>
          addDeploy(deploy)
      }
    case None =>
      new IllegalStateException(s"Node is in read-only mode.").asLeft[Unit].pure[F].widen
  }

  /** Add a deploy to the buffer, to be executed later. */
  private def addDeploy(deploy: Deploy): F[Either[Throwable, Unit]] = {
    def show(d: Deploy) = PrettyPrinter.buildString(d)
    (for {
      processedDeploys <- DeployStorageReader[F].readProcessedByAccount(
                           deploy.getHeader.accountPublicKey
                         )
      _ <- processedDeploys
            .find(_.deployHash == deploy.deployHash)
            .map { d =>
              new IllegalArgumentException(s"${show(d)} supersedes ${show(deploy)}.")
                .raiseError[F, Unit]
            } getOrElse ().pure[F]
      _ <- DeployStorageWriter[F].addAsPending(List(deploy))
      _ <- Log[F].info(s"Received ${show(deploy)}")
    } yield ()).attempt
  }

  /** Return the list of tips. */
  def estimator(
      dag: DagRepresentation[F],
      latestMessagesHashes: Map[ByteString, Set[BlockHash]],
      equivocators: Set[Validator]
  ): F[List[BlockHash]] =
    Metrics[F].timer("estimator") {
      Estimator.tips[F](
        dag,
        genesis.blockHash,
        latestMessagesHashes,
        equivocators
      )
    }

  /*
   * Logic:
   *  -Score each of the DAG heads extracted from the block messages via GHOST
   *  (Greedy Heaviest-Observed Sub-Tree)
   *  -Let P = subset of heads such that P contains no conflicts and the total score is maximized
   *  -Let R = subset of deploy messages which are not included in DAG obtained by following blocks in P
   *  -If R is non-empty then create a new block with parents equal to P and (non-conflicting) txns obtained from R
   *  -Else if R is empty and |P| > 1 then create a block with parents equal to P and no transactions
   *  -Else None
   *
   *  TODO: Make this return Either so that we get more information about why not block was
   *  produced (no deploys, already processing, no validator id)
   */
  def createBlock: F[CreateBlockStatus] = validatorId match {
    case Some(ValidatorIdentity(publicKey, privateKey, sigAlgorithm)) =>
      Metrics[F].timer("createBlock") {
        for {
          dag                 <- dag
          latestMessages      <- dag.latestMessages
          latestMessageHashes = latestMessages.mapValues(_.map(_.messageHash))
          equivocators        <- dag.getEquivocators
          tipHashes           <- estimator(dag, latestMessageHashes, equivocators)
          tips                <- tipHashes.traverse(ProtoUtil.unsafeGetBlock[F])
          _ <- Log[F].info(
                s"Tip estimates: ${tipHashes.map(PrettyPrinter.buildString).mkString(", ")}"
              )
          _ <- Log[F].info(
                s"Fork-choice tip is block ${PrettyPrinter.buildString(tipHashes.head)}."
              )
          merged  <- ExecEngineUtil.merge[F](tips, dag)
          parents = merged.parents
          _ <- Log[F].info(
                s"${parents.size} parents out of ${tipHashes.size} latest blocks will be used."
              )

          // Push any unfinalized deploys which are still in the buffer back to pending state if the
          // blocks they were contained have become orphans since we last tried to propose a block.
          // Doing this here rather than after adding blocks because it's quite costly; the downside
          // is that the auto-proposer will not pick up the change in the pending set immediately.
          requeued <- requeueOrphanedDeploys(dag, tipHashes)
          _        <- Log[F].info(s"Re-queued ${requeued} orphaned deploys.").whenA(requeued > 0)

          timestamp       <- Time[F].currentMillis
          remainingHashes <- remainingDeploysHashes(dag, parents.map(_.blockHash).toSet, timestamp)
          proposal <- if (remainingHashes.nonEmpty || parents.length > 1) {
                       createProposal(
                         dag,
                         latestMessages,
                         merged,
                         remainingHashes,
                         publicKey,
                         privateKey,
                         sigAlgorithm,
                         timestamp
                       )
                     } else {
                       CreateBlockStatus.noNewDeploys.pure[F]
                     }
          signedBlock = proposal match {
            case Created(block) =>
              Created(signBlock(block, privateKey, sigAlgorithm))
            case _ => proposal
          }
        } yield signedBlock
      }
    case None => CreateBlockStatus.readOnlyMode.pure[F]
  }

  def lastFinalizedBlock: F[Block] =
    for {
      lastFinalizedBlockHash <- LastFinalizedBlockHashContainer[F].get
      block                  <- ProtoUtil.unsafeGetBlock[F](lastFinalizedBlockHash)
    } yield block

  /** Get the deploys that are not present in the past of the chosen parents. */
  private def remainingDeploysHashes(
      dag: DagRepresentation[F],
      parents: Set[BlockHash],
      timestamp: Long
  ): F[Set[DeployHash]] = Metrics[F].timer("remainingDeploys") {
    // We have re-queued orphan deploys already, so we can just look at pending ones.
    val earlierPendingDeploys = DeployStorageReader[F].readPendingHashesAndHeaders
      .through(DeployFilters.Pipes.timestampBefore[F](timestamp))
    val unexpired = earlierPendingDeploys.through(DeployFilters.Pipes.notExpired[F](timestamp))

    for {
      unexpiredList <- unexpired.map(_._1).compile.toList
      // Make sure pending deploys have never been processed in the past cone of the new parents.
      validDeploys <- DeployFilters.filterDeploysNotInPast(dag, parents, unexpiredList).map(_.toSet)
      // anything with timestamp earlier than now and not included in the valid deploys
      // can be discarded as a duplicate and/or expired deploy
      deploysToDiscard <- earlierPendingDeploys.map(_._1).compile.to[Set].map(_ diff validDeploys)
      _ <- DeployStorageWriter[F]
            .markAsDiscardedByHashes(deploysToDiscard.toList.map((_, "Duplicate or expired")))
            .whenA(deploysToDiscard.nonEmpty)
    } yield validDeploys
  }

  /** If another node proposed a block which orphaned something proposed by this node,
    * and we still have these deploys in the `processedDeploys` buffer then put them
    * back into the `pendingDeploys` so that the `AutoProposer` can pick them up again.
    */
  private def requeueOrphanedDeploys(
      dag: DagRepresentation[F],
      tipHashes: List[BlockHash]
  ): F[Int] = Metrics[F].timer("requeueOrphanedDeploys") {
    for {
      // We actually need the tips which can be merged, the ones which we'd build on if we
      // attempted to create a new block.
      tips    <- tipHashes.traverse(ProtoUtil.unsafeGetBlock[F])
      merged  <- ExecEngineUtil.merge[F](tips, dag)
      parents = merged.parents
      // Consider deploys which this node has processed but hasn't finalized yet.
      processedDeploys <- DeployStorageReader[F].readProcessedHashes
      orphanedDeploys <- filterDeploysNotInPast(
                          dag,
                          parents.map(_.blockHash).toSet,
                          processedDeploys
                        )
      _ <- DeployStorageWriter[F]
            .markAsPendingByHashes(orphanedDeploys) whenA orphanedDeploys.nonEmpty
    } yield orphanedDeploys.size
  }

  //TODO: Need to specify SEQ vs PAR type block?
  /** Execute a set of deploys in the context of chosen parents. Compile them into a block if everything goes fine. */
  private def createProposal(
      dag: DagRepresentation[F],
      latestMessages: Map[ByteString, Set[Message]],
      merged: ExecEngineUtil.MergeResult[ExecEngineUtil.TransformMap, Block],
      remainingHashes: Set[BlockHash],
      validatorId: Keys.PublicKey,
      privateKey: Keys.PrivateKey,
      sigAlgorithm: SignatureAlgorithm,
      timestamp: Long
  ): F[CreateBlockStatus] =
    Metrics[F].timer("createProposal") {
      //We ensure that only the justifications given in the block are those
      //which are bonded validators in the chosen parent. This is safe because
      //any latest message not from a bonded validator will not change the
      //final fork-choice.
      val bondedValidators = bonds(merged.parents.head).map(_.validatorPublicKey).toSet
      val bondedLatestMsgs = latestMessages.filter { case (v, _) => bondedValidators.contains(v) }
      // TODO: Remove redundant justifications.
      val justifications = toJustification(latestMessages.values.flatten.toSeq)
      val deployStream =
        DeployStorageReader[F]
          .getByHashes(remainingHashes)
          .through(
            DeployFilters.Pipes.dependenciesMet[F](dag, merged.parents.map(_.blockHash).toSet)
          )
      (for {
        // `bondedLatestMsgs` won't include Genesis block
        // and in the case when it becomes the main parent we want to include its rank
        // when calculating it for the current block.
        rank <- MonadThrowable[F].fromTry(
                 merged.parents.toList
                   .traverse(Message.fromBlock(_))
                   .map(_.toSet | bondedLatestMsgs.values.flatten.toSet)
                   .map(set => ProtoUtil.nextRank(set.toList))
               )
        protocolVersion <- CasperLabsProtocolVersions[F].versionAt(rank)
        checkpoint <- ExecEngineUtil.computeDeploysCheckpoint[F](
                       merged,
                       deployStream,
                       timestamp,
                       protocolVersion,
                       rank,
                       upgrades
                     )
      } yield {
        if (checkpoint.deploysForBlock.isEmpty) {
          CreateBlockStatus.noNewDeploys
        } else {
          // Start numbering from 1 (validator's first block seqNum = 1)
<<<<<<< HEAD
          val latestMessage          = latestMessages.get(ByteString.copyFrom(validatorId))
          val validatorSeqNum        = latestMessage.fold(1)(_.validatorMsgSeqNum + 1)
          val validatorPrevBlockHash = latestMessage.fold(ByteString.EMPTY)(_.messageHash)

=======
          val validatorSeqNum =
            latestMessages
              .get(ByteString.copyFrom(validatorId))
              .fold(1)(_.maxBy(_.validatorMsgSeqNum).validatorMsgSeqNum + 1)
>>>>>>> f2c86e5c
          val block = ProtoUtil.block(
            justifications,
            checkpoint.preStateHash,
            checkpoint.postStateHash,
            checkpoint.bondedValidators,
            checkpoint.deploysForBlock,
            protocolVersion,
            merged.parents.map(_.blockHash),
            validatorSeqNum,
            validatorPrevBlockHash,
            chainName,
            timestamp,
            rank,
            validatorId,
            privateKey,
            sigAlgorithm
          )
          CreateBlockStatus.created(block)
        }
      }).handleErrorWith {
        case ex @ SmartContractEngineError(error_msg) =>
          Log[F]
            .error(
              s"Execution Engine returned an error while processing deploys: $error_msg"
            )
            .as(CreateBlockStatus.internalDeployError(ex))
        case NonFatal(ex) =>
          Log[F]
            .error(
              s"Critical error encountered while processing deploys: ${ex.getMessage}",
              ex
            )
            .as(CreateBlockStatus.internalDeployError(ex))
      }
    }

  // MultiParentCasper Exposes the block DAG to those who need it.
  def dag: F[DagRepresentation[F]] =
    DagStorage[F].getRepresentation

  /** Remove all the blocks that were successfully added from the block buffer and the dependency DAG. */
  private def removeAdded(
      attempts: List[(Block, BlockStatus)],
      canRemove: BlockStatus => Boolean
  ): F[Unit] = {
    val addedBlocks = attempts.collect {
      case (block, status) if canRemove(status) => block
    }.toSet

    val addedBlockHashes = addedBlocks.map(_.blockHash)

    // Mark deploys we have observed in blocks as processed
    val processedDeploys =
      addedBlocks.flatMap(block => block.getBody.deploys.map(_.getDeploy)).toList

    DeployStorageWriter[F].markAsProcessed(processedDeploys) >>
      Cell[F, CasperState].modify { s =>
        s.copy(
          dependencyDag = addedBlocks.foldLeft(s.dependencyDag) {
            case (dag, block) =>
              dag.remove(block.blockHash)
          }
        )
      }
  }

  /** The new gossiping first syncs the missing DAG, then downloads and adds the blocks in topological order.
    * However the EquivocationDetector wants to know about dependencies so it can assign different statuses,
    * so we'll make the synchronized DAG known via a partial block message, so any missing dependencies can
    * be tracked, i.e. Casper will know about the pending graph.  */
  def addMissingDependencies(block: Block): F[Unit] =
    for {
      dag <- dag
      _   <- statelessExecutor.addMissingDependencies(block, dag)
    } yield ()
}

object MultiParentCasperImpl {

  def create[F[_]: Sync: Log: Metrics: Time: FinalityDetector: BlockStorage: DagStorage: ExecutionEngineService: LastFinalizedBlockHashContainer: DeployStorage: Validation: CasperLabsProtocolVersions: Cell[
    ?[_],
    CasperState
  ]: DeploySelection](
      semaphoreMap: SemaphoreMap[F, ByteString],
      statelessExecutor: StatelessExecutor[F],
      broadcaster: Broadcaster[F],
      validatorId: Option[ValidatorIdentity],
      genesis: Block,
      chainName: String,
      upgrades: Seq[ipc.ChainSpec.UpgradePoint],
      faultToleranceThreshold: Float = 0f
  ): F[MultiParentCasper[F]] =
    for {
      dag <- DagStorage[F].getRepresentation
      lmh <- dag.latestMessageHashes
      // A stopgap solution to initialize the Last Finalized Block while we don't have the finality streams
      // that we can use to mark every final block in the database and just look up the latest upon restart.
      lca <- NonEmptyList.fromList(lmh.values.flatten.toList).fold(genesis.blockHash.pure[F]) {
              hashes =>
                DagOperations.latestCommonAncestorsMainParent[F](dag, hashes)
            }
      _ <- LastFinalizedBlockHashContainer[F].set(lca)
    } yield new MultiParentCasperImpl[F](
      semaphoreMap,
      statelessExecutor,
      broadcaster,
      validatorId,
      genesis,
      chainName,
      upgrades,
      faultToleranceThreshold
    )

  /** Component purely to validate, execute and store blocks.
    * Even the Genesis, to create it in the first place. */
  class StatelessExecutor[F[_]: MonadThrowable: Time: Log: BlockStorage: DagStorage: ExecutionEngineService: Metrics: DeployStorageWriter: Validation: FinalityDetector: LastFinalizedBlockHashContainer: CasperLabsProtocolVersions: Fs2Compiler](
      chainName: String,
      upgrades: Seq[ipc.ChainSpec.UpgradePoint]
  ) {
    //TODO pull out
    implicit val functorRaiseInvalidBlock = validation.raiseValidateErrorThroughApplicativeError[F]
    implicit val metricsSource            = CasperMetricsSource

    /* Execute the block to get the effects then do some more validation.
     * Save the block if everything checks out.
     * We want to catch equivocations only after we confirm that the block completing
     * the equivocation is otherwise valid. */
    def validateAndAddBlock(
        maybeContext: Option[StatelessExecutor.Context],
        dag: DagRepresentation[F],
        block: Block
    )(implicit state: Cell[F, CasperState]): F[(BlockStatus, DagRepresentation[F])] =
      Metrics[F].timer("validateAndAddBlock") {
        val validationStatus = (for {
          _ <- Log[F].info(
                s"Attempting to add ${PrettyPrinter.buildString(block)} to the DAG."
              )
          hashPrefix = PrettyPrinter.buildString(block.blockHash)
          _ <- Validation[F].blockFull(
                block,
                dag,
                chainName,
                maybeContext.map(_.genesis)
              )
          casperState <- Cell[F, CasperState].read
          // Confirm the parents are correct (including checking they commute) and capture
          // the effect needed to compute the correct pre-state as well.
          _ <- Log[F].debug(s"Validating the parents of $hashPrefix")
          merged <- maybeContext.fold(
                     ExecEngineUtil.MergeResult
                       .empty[ExecEngineUtil.TransformMap, Block]
                       .pure[F]
                   ) { ctx =>
                     Validation[F]
                       .parents(block, ctx.genesis.blockHash, dag)
                   }
          _            <- Log[F].debug(s"Computing the pre-state hash of $hashPrefix")
          preStateHash <- ExecEngineUtil.computePrestate[F](merged, block.getHeader.rank, upgrades)
          _            <- Log[F].debug(s"Computing the effects for $hashPrefix")
          blockEffects <- ExecEngineUtil
                           .effectsForBlock[F](block, preStateHash)
                           .recoverWith {
                             case NonFatal(ex) =>
                               Log[F].error(
                                 s"Could not calculate effects for block ${PrettyPrinter
                                   .buildString(block)}: $ex",
                                 ex
                               ) *>
                                 FunctorRaise[F, InvalidBlock].raise(InvalidTransaction)
                           }
          gasSpent = block.getBody.deploys.foldLeft(0L) { case (acc, next) => acc + next.cost }
          _ <- Metrics[F]
                .incrementCounter("gas_spent", gasSpent)
          _ <- Log[F].debug(s"Validating the transactions in $hashPrefix")
          _ <- Validation[F].transactions(
                block,
                preStateHash,
                blockEffects
              )
          _ <- Log[F].debug(s"Validating neglection for $hashPrefix")
          _ <- Validation[F]
                .neglectedInvalidBlock(
                  block,
                  casperState.invalidBlockTracker
                )
          _ <- Log[F].debug(s"Checking equivocation for $hashPrefix")
          _ <- EquivocationDetector
                .checkEquivocationWithUpdate[F](dag, block)
          _ <- Log[F].debug(s"Block effects calculated for $hashPrefix")
        } yield blockEffects).attempt

        validationStatus.flatMap {
          case Right(effects) =>
            addEffects(Valid, block, effects, dag).tupleLeft(Valid)

          case Left(DropErrorWrapper(invalid)) =>
            // These exceptions are coming from the validation checks that used to happen outside attemptAdd,
            // the ones that returned boolean values.
            (invalid: BlockStatus, dag).pure[F]

          case Left(ValidateErrorWrapper(invalid)) =>
            addEffects(invalid, block, Seq.empty, dag)
              .tupleLeft(invalid)

          case Left(unexpected) =>
            for {
              _ <- Log[F].error(
                    s"Unexpected exception during validation of the block ${PrettyPrinter
                      .buildString(block.blockHash)}",
                    unexpected
                  )
              _ <- unexpected.raiseError[F, BlockStatus]
            } yield (UnexpectedBlockException(unexpected), dag)
        }
      }

    // TODO: Handle slashing
    /** Either store the block with its transformation,
      * or add it to the buffer in case the dependencies are missing. */
    def addEffects(
        status: BlockStatus,
        block: Block,
        transforms: Seq[ipc.TransformEntry],
        dag: DagRepresentation[F]
    )(implicit state: Cell[F, CasperState]): F[DagRepresentation[F]] =
      status match {
        //Add successful! Send block to peers, log success, try to add other blocks
        case Valid =>
          for {
            updatedDag <- addToState(block, transforms)
            _ <- Log[F].info(
                  s"Added ${PrettyPrinter.buildString(block.blockHash)}"
                )
          } yield updatedDag

        case MissingBlocks =>
          addMissingDependencies(block, dag) *>
            dag.pure[F]

        case EquivocatedBlock =>
          for {
            updatedDag <- addToState(block, transforms)
            _ <- Log[F].info(
                  s"Added equivocated block ${PrettyPrinter.buildString(block.blockHash)}"
                )
          } yield updatedDag

        case InvalidUnslashableBlock | InvalidBlockNumber | InvalidParents | InvalidSequenceNumber |
            InvalidPrevBlockHash | NeglectedInvalidBlock | InvalidTransaction | InvalidBondsCache |
            InvalidRepeatDeploy | InvalidChainName | InvalidBlockHash | InvalidDeployCount |
            InvalidDeployHash | InvalidDeploySignature | InvalidPreStateHash |
            InvalidPostStateHash | InvalidTargetHash | InvalidDeployHeader |
            DeployDependencyNotMet | DeployExpired | DeployFromFuture =>
          handleInvalidBlockEffect(status, block) *> dag.pure[F]

        case Processing | Processed =>
          throw new RuntimeException(s"A block should not be processing at this stage.")

        case UnexpectedBlockException(ex) =>
          Log[F].error(s"Encountered exception in while processing block ${PrettyPrinter
            .buildString(block.blockHash)}: ${ex.getMessage}") *> dag.pure[F]
      }

    /** Remember a block as being invalid, then save it to storage. */
    private def handleInvalidBlockEffect(
        status: BlockStatus,
        block: Block
    )(implicit state: Cell[F, CasperState]): F[Unit] =
      for {
        _ <- Log[F].warn(
              s"Recording invalid block ${PrettyPrinter.buildString(block.blockHash)} for ${status.toString}."
            )
        // TODO: Slash block for status except InvalidUnslashableBlock
        // TODO: Persist invalidBlockTracker into Dag
        _ <- Cell[F, CasperState].modify { s =>
              s.copy(invalidBlockTracker = s.invalidBlockTracker + block.blockHash)
            }
      } yield ()

    /** Save the block to the block and DAG storage. */
    private def addToState(
        block: Block,
        effects: Seq[ipc.TransformEntry]
    ): F[DagRepresentation[F]] =
      for {
        _          <- BlockStorage[F].put(block.blockHash, BlockMsgWithTransform(Some(block), effects))
        updatedDag <- DagStorage[F].getRepresentation
      } yield updatedDag

    /** Check if the block has dependencies that we don't have in store.
      * Add those to the dependency DAG. */
    def addMissingDependencies(
        block: Block,
        dag: DagRepresentation[F]
    )(implicit state: Cell[F, CasperState]): F[Unit] =
      for {
        missingDependencies <- dependenciesHashesOf(block).filterA(dag.contains(_).map(!_))
        _                   <- missingDependencies.traverse(hash => addMissingDependency(hash, block.blockHash))
      } yield ()

    /** Keep track of a block depending on another one, so we know when we can start processing. */
    private def addMissingDependency(
        ancestorHash: BlockHash,
        childHash: BlockHash
    )(implicit state: Cell[F, CasperState]): F[Unit] =
      Cell[F, CasperState].modify(
        s =>
          s.copy(
            dependencyDag = s.dependencyDag.add(ancestorHash, childHash)
          )
      )
  }

  object StatelessExecutor {
    case class Context(genesis: Block, lastFinalizedBlockHash: BlockHash)

    def establishMetrics[F[_]: Metrics]: F[Unit] = {
      implicit val src = CasperMetricsSource
      Metrics[F].incrementCounter("gas_spent", 0L)
    }

    def create[F[_]: MonadThrowable: Time: Log: BlockStorage: DagStorage: ExecutionEngineService: Metrics: DeployStorage: Validation: FinalityDetector: LastFinalizedBlockHashContainer: CasperLabsProtocolVersions: Fs2Compiler](
        chainName: String,
        upgrades: Seq[ipc.ChainSpec.UpgradePoint]
    ): F[StatelessExecutor[F]] =
      establishMetrics[F] as new StatelessExecutor[F](chainName, upgrades)
  }

  /** Encapsulating all methods that might use peer-to-peer communication. */
  trait Broadcaster[F[_]] {
    def networkEffects(
        block: Block,
        status: BlockStatus
    ): F[Unit]
  }

  object Broadcaster {

    /** Network access using the new RPC style gossiping. */
    def fromGossipServices[F[_]: Applicative](
        validatorId: Option[ValidatorIdentity],
        relaying: gossiping.Relaying[F]
    ) = new Broadcaster[F] {

      val maybeOwnPublickKey = validatorId map {
        case ValidatorIdentity(publicKey, _, _) =>
          ByteString.copyFrom(publicKey)
      }

      def networkEffects(
          block: Block,
          status: BlockStatus
      ): F[Unit] =
        status match {
          case Valid | EquivocatedBlock =>
            maybeOwnPublickKey match {
              case Some(key) if key == block.getHeader.validatorPublicKey =>
                relaying.relay(List(block.blockHash)).void
              case _ =>
                // We were adding somebody else's block. The DownloadManager did the gossiping.
                ().pure[F]
            }

          case MissingBlocks =>
            throw new RuntimeException(
              "Impossible! The DownloadManager should not tell Casper about blocks with missing dependencies!"
            )

          case InvalidUnslashableBlock | InvalidBlockNumber | InvalidParents |
              InvalidSequenceNumber | InvalidPrevBlockHash | NeglectedInvalidBlock |
              InvalidTransaction | InvalidBondsCache | InvalidRepeatDeploy | InvalidChainName |
              InvalidBlockHash | InvalidDeployCount | InvalidDeployHash | InvalidDeploySignature |
              InvalidPreStateHash | InvalidPostStateHash | Processing | Processed |
              InvalidTargetHash | InvalidDeployHeader | DeployDependencyNotMet | DeployExpired =>
            ().pure[F]

          case UnexpectedBlockException(_) | DeployFromFuture =>
            ().pure[F]
        }
    }
  }

}<|MERGE_RESOLUTION|>--- conflicted
+++ resolved
@@ -492,17 +492,10 @@
           CreateBlockStatus.noNewDeploys
         } else {
           // Start numbering from 1 (validator's first block seqNum = 1)
-<<<<<<< HEAD
-          val latestMessage          = latestMessages.get(ByteString.copyFrom(validatorId))
+          val latestMessage =
+            latestMessages.get(ByteString.copyFrom(validatorId)).map(_.maxBy(_.validatorMsgSeqNum))
           val validatorSeqNum        = latestMessage.fold(1)(_.validatorMsgSeqNum + 1)
           val validatorPrevBlockHash = latestMessage.fold(ByteString.EMPTY)(_.messageHash)
-
-=======
-          val validatorSeqNum =
-            latestMessages
-              .get(ByteString.copyFrom(validatorId))
-              .fold(1)(_.maxBy(_.validatorMsgSeqNum).validatorMsgSeqNum + 1)
->>>>>>> f2c86e5c
           val block = ProtoUtil.block(
             justifications,
             checkpoint.preStateHash,
