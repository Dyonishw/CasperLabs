package io.casperlabs.casper.util.execengine

import cats.effect._
import cats.implicits._
import cats.kernel.Monoid
import cats.data.NonEmptyList
import cats.effect.concurrent.Ref
import cats.{Foldable, Monad}
import com.google.protobuf.ByteString
import io.casperlabs.casper.DeploySelection.{
  CommutingDeploys,
  DeploySelection,
  DeploySelectionResult
}
import CommutingDeploys._
import io.casperlabs.casper._
import io.casperlabs.casper.consensus.state.{CLType, CLValue, Key, ProtocolVersion, StoredValue}
import io.casperlabs.casper.consensus.{state, Block, Deploy}
import io.casperlabs.casper.util.execengine.ExecEngineUtil.StateHash
import io.casperlabs.casper.util.execengine.Op.{OpMap, OpMapAddComm}
import io.casperlabs.casper.util.{CasperLabsProtocol, DagOperations, ProtoUtil}
import io.casperlabs.casper.validation.Validation.BlockEffects
import io.casperlabs.catscontrib.MonadThrowable
import io.casperlabs.ipc._
import io.casperlabs.metrics.Metrics
import io.casperlabs.models.{Message, SmartContractEngineError, DeployResult => _}
import io.casperlabs.shared.Log
import io.casperlabs.smartcontracts.ExecutionEngineService
import io.casperlabs.storage.block.BlockStorage
import io.casperlabs.storage.dag.DagRepresentation
import io.casperlabs.storage.deploy.{DeployStorage, DeployStorageWriter}
import io.casperlabs.models.BlockImplicits._
import io.casperlabs.metrics.implicits._
import io.casperlabs.smartcontracts.ExecutionEngineService.CommitResult

import scala.util.Either

case class DeploysCheckpoint(
    preStateHash: StateHash,
    postStateHash: StateHash,
    bondedValidators: Seq[io.casperlabs.casper.consensus.Bond],
    deploysForBlock: Seq[Block.ProcessedDeploy],
    protocolVersion: state.ProtocolVersion,
    transformMap: ExecEngineUtil.TransformMap
)

object ExecEngineUtil {
  type StateHash = ByteString

  case class InvalidDeploys(
      preconditionFailures: List[PreconditionFailure]
  )

  import io.casperlabs.smartcontracts.GrpcExecutionEngineService.EngineMetricsSource

  // A type signature of the `ExecutionEngineService.exec` endpoint.
  // Used in places where we only need `exec` method and we want to do "something" with it.
  // Like counting number of `exec` calls or tracking what effects were sent to EE (in case of `commit`).
  type EEExecFun[F[_]] = (
      ByteString, // Prestate hash
      Long,       // Block time
      Seq[DeployItem],
      state.ProtocolVersion
  ) => F[Either[Throwable, Seq[DeployResult]]]

  // A type signature of the `ExecutionEngineService.commit` endpoint.
  type EECommitFun[F[_]] = (
      ByteString,          // Prestate hash
      Seq[TransformEntry], // Effects to commit
      ProtocolVersion
  ) => F[Either[Throwable, ExecutionEngineService.CommitResult]]

  /** Commit effects against ExecutionEngine as described by `blockEffects`.
    *
    * Sends effects in an ordered sequence as defined by `stage` index of each batch in [[BlockEffects]].
    *
    * @param initPreStateHash initial pre-state hash
    * @param protocolVersion protocol version for ALL deploys' effects
    * @param blockEffects block's effects to commit.
    * @return Result of committing deploys. Returns the first error it encounters or last [[io.casperlabs.smartcontracts.ExecutionEngineService.CommitResult]].
    */
  def commitEffects[F[_]: MonadThrowable](
      initPreStateHash: ByteString,
      protocolVersion: ProtocolVersion,
      blockEffects: BlockEffects
  )(implicit E: ExecutionEngineService[F]): F[ExecutionEngineService.CommitResult] =
    blockEffects.effects.toList.sortBy(_._1).foldM(CommitResult(initPreStateHash, Seq.empty)) {
      case (state, (_, transforms)) =>
        E.commit(state.postStateHash, transforms.toList, protocolVersion).rethrow
    }

  /**
    * Sends a group of commuting deploys to EE.exec endpoint and then commits their effects.
    * Any error is raised to `MonadThrowable` context.
    *
    * Returns either a list of precondition failures if any of the deploys fail execution,
    * or result of committing the effects.
    */
  protected[execengine] def execCommitParDeploys[F[_]: MonadThrowable](
      stage: Int,
      prestate: ByteString,
      blocktime: Long,
      protocolVersion: state.ProtocolVersion,
      deploys: CommutingDeploys
  )(
      eeExec: EEExecFun[F],
      eeCommit: EECommitFun[F]
  ): F[Either[List[PreconditionFailure], DeploysCheckpoint]] =
    eeExecuteDeploys[F](prestate, blocktime, deploys.getDeploys.toList, protocolVersion)(eeExec)
      .flatMap { results =>
        val (failures, deployEffects) = ProcessedDeployResult.split(results)
        if (failures.nonEmpty)
          failures.asLeft[DeploysCheckpoint].pure[F]
        else {
          val (deploysForBlock, transforms) = ExecEngineUtil
            .unzipEffectsAndDeploys(deployEffects, stage)
            .unzip
          eeCommit(prestate, transforms.flatten, protocolVersion).rethrow
            .map { commitResult =>
              DeploysCheckpoint(
                prestate,
                commitResult.postStateHash,
                commitResult.bondedValidators,
                deploysForBlock,
                protocolVersion
              ).asRight[List[PreconditionFailure]]
            }
        }
      }

  /** Takes a list of deploys and executes them one after the other, using a post state hash of a previous
    * deploy as pre state hash of the current deploy.
    *
    * In essence, this simulates sequential execution EE should be providing natively.
    */
  protected[execengine] def execCommitSeqDeploys[F[_]: MonadThrowable: Log: Metrics: DeployStorage: ExecutionEngineService](
      prestateHash: ByteString,
      blocktime: Long,
      protocolVersion: state.ProtocolVersion,
      deploys: NonEmptyList[Deploy]
  )(eeExec: EEExecFun[F], eeCommit: EECommitFun[F]): F[DeploysCheckpoint] = {

    final case class State(
        preconditionFailures: List[PreconditionFailure],
        postStateHash: ByteString,
        blockEffects: Seq[Block.ProcessedDeploy],
        bondedValidators: Seq[io.casperlabs.casper.consensus.Bond]
    )

    object State {
      def init: State = State(List.empty, prestateHash, Seq.empty, Seq.empty)
    }

    // We have to move idx one to the right (start with `1`) as `0` is reserved for commuting deploys.
    val deploysWithStage = deploys.sortBy(_.getHeader.timestamp).zipWithIndex.map {
      case (deploy, idx) => deploy -> (idx + 1)
    }

    for {
      state <- deploysWithStage.foldLeftM(State.init) {
                case (state, (deploy, stage)) =>
                  execCommitParDeploys[F](
                    stage,
                    state.postStateHash,
                    blocktime,
                    protocolVersion,
                    CommutingDeploys(deploy)
                  )(
                    eeExec,
                    eeCommit
                  ).map {
                    case Left(preconditionFailures) =>
                      state.copy(
                        preconditionFailures = preconditionFailures ::: state.preconditionFailures
                      )
                    case Right(deploysCheckpoint) =>
                      state.copy(
                        postStateHash = deploysCheckpoint.postStateHash,
                        blockEffects = state.blockEffects ++ deploysCheckpoint.deploysForBlock,
                        bondedValidators = deploysCheckpoint.bondedValidators
                      )
                  }
              }
      _ <- handleInvalidDeploys[F](state.preconditionFailures)
            .whenA(state.preconditionFailures.nonEmpty)
    } yield DeploysCheckpoint(
      prestateHash,
      state.postStateHash,
      state.bondedValidators,
      state.blockEffects,
      protocolVersion
    )
  }

  /** Given a set of chosen parents create a "deploy checkpoint".
    */
  def computeDeploysCheckpoint[F[_]: MonadThrowable: DeployStorage: Log: ExecutionEngineService: DeploySelection: Metrics](
      merged: MergeResult[TransformMap, Block],
      deployStream: fs2.Stream[F, Deploy],
      blocktime: Long,
      protocolVersion: state.ProtocolVersion,
      rank: Long,
      upgrades: Seq[ChainSpec.UpgradePoint]
  ): F[DeploysCheckpoint] = Metrics[F].timer("computeDeploysCheckpoint") {
    for {
      preStateHash <- computePrestate[F](merged, rank, upgrades).timer("computePrestate")
<<<<<<< HEAD
      pdr <- DeploySelection[F].select(
              (preStateHash, blocktime, protocolVersion, deployStream)
            )
      (invalidDeploys, deployEffects) = ProcessedDeployResult.split(pdr)
      _                               <- handleInvalidDeploys[F](invalidDeploys)
      (deploysForBlock, transforms)   = ExecEngineUtil.unzipEffectsAndDeploys(deployEffects).unzip
      transformMap                    = transforms.flatten
      commitResult <- ExecutionEngineService[F]
                       .commit(preStateHash, transformMap, protocolVersion)
                       .rethrow
      //TODO: Remove this logging at some point
      msgBody = transforms.flatten
        .map(t => {
          val k    = PrettyPrinter.buildString(t.key.get)
          val tStr = PrettyPrinter.buildString(t.transform.get)
          s"$k :: $tStr"
        })
        .mkString("\n")
      _ <- Log[F]
            .info(s"Block created with effects:\n$msgBody")
    } yield DeploysCheckpoint(
      preStateHash,
      commitResult.postStateHash,
      commitResult.bondedValidators,
      deploysForBlock,
      protocolVersion,
      transformMap
    )
=======
      DeploySelectionResult(commuting, conflicting, preconditionFailures) <- DeploySelection[F]
                                                                              .select(
                                                                                (
                                                                                  preStateHash,
                                                                                  blocktime,
                                                                                  protocolVersion,
                                                                                  deployStream
                                                                                )
                                                                              )
      _                             <- handleInvalidDeploys[F](preconditionFailures)
      (deploysForBlock, transforms) = ExecEngineUtil.unzipEffectsAndDeploys(commuting).unzip
      parResult <- ExecutionEngineService[F]
                    .commit(preStateHash, transforms.flatten, protocolVersion)
                    .rethrow
      result <- NonEmptyList
                 .fromList(conflicting)
                 .fold(
                   // All deploys in the block commute.
                   DeploysCheckpoint(
                     preStateHash,
                     parResult.postStateHash,
                     parResult.bondedValidators,
                     deploysForBlock,
                     protocolVersion
                   ).pure[F]
                 )( // Execute conflicting deploys in a sequence.
                   nelDeploys =>
                     execCommitSeqDeploys[F](
                       parResult.postStateHash,
                       blocktime,
                       protocolVersion,
                       nelDeploys
                     )(
                       (ExecutionEngineService[F].exec _),
                       (ExecutionEngineService[F].commit _)
                     ).map { sequentialResult =>
                         DeploysCheckpoint(
                           preStateHash,
                           sequentialResult.postStateHash,
                           sequentialResult.bondedValidators,
                           deploysForBlock ++ sequentialResult.deploysForBlock,
                           protocolVersion
                         )
                       }
                       .timer("commitDeploysSequentially")
                 )
    } yield result
>>>>>>> c0b20aa8
  }

  // Discard deploys that will never be included because they failed some precondition.
  // If we traveled back on the DAG (due to orphaned block) and picked a deploy to be included
  // in the past of the new fork, it wouldn't hit this as the nonce would be what we expect.
  // Then if a block gets finalized and we remove the deploys it contains, and _then_ one of them
  // turns up again for some reason, we'll treat it again as a pending deploy and try to include it.
  // At that point the EE will discard it as the nonce is in the past and we'll drop it here.
  def handleInvalidDeploys[F[_]: MonadThrowable: DeployStorage: Log: Metrics](
      invalidDeploys: List[PreconditionFailure]
  ): F[Unit] = Metrics[F].timer("handleInvalidDeploys") {
    for {
      _ <- invalidDeploys.traverse { d =>
            // Log precondition failures as we will be getting rid of them.
            Log[F].warn(
              s"${PrettyPrinter.buildString(d.deploy.deployHash) -> "deploy"} failed precondition error: ${d.errorMessage}"
            )
          }
      _ <- DeployStorageWriter[F]
            .markAsDiscarded(
              invalidDeploys.map(pf => (pf.deploy, pf.errorMessage))
            ) whenA invalidDeploys.nonEmpty
    } yield ()
  }

  /** Executes set of deploys using provided `eeExec` function.
    *
    * @return List of execution results.
    */
  def eeExecuteDeploys[F[_]: MonadThrowable](
      prestate: StateHash,
      blocktime: Long,
      deploys: Seq[Deploy],
      protocolVersion: state.ProtocolVersion
  )(eeExec: EEExecFun[F]): F[List[ProcessedDeployResult]] =
    for {
      eeDeploys <- MonadThrowable[F].fromTry(
                    deploys.toList.traverse(ProtoUtil.deployDataToEEDeploy[F](_))
                  )
      results <- eeExec(prestate, blocktime, eeDeploys, protocolVersion).rethrow
      _ <- MonadThrowable[F]
            .raiseError[List[ProcessedDeployResult]](
              SmartContractEngineError(
                s"Unexpected number of results (${results.size} vs ${deploys.size} expected."
              )
            )
            .whenA(results.size != deploys.size)
    } yield zipDeploysResults(deploys, results)

  /** Chooses a set of commuting effects.
    *
    * Set is a FIFO one - the very first commuting effect will be chosen,
    * meaning even if there's a larger set of commuting effect later in that list
    * they will be rejected.
    *
    * @param deployEffects List of effects that deploy made on the GlobalState.
    *
    * @return List of deploy effects that commute.
    */
  //TODO: Logic for picking the commuting group? Prioritize highest revenue? Try to include as many deploys as possible?
  def findCommutingEffects(
      deployEffects: Seq[DeployEffects]
  ): List[DeployEffects] =
    deployEffects match {
      case Nil => Nil
      case list =>
        val (result, _) =
          list.foldLeft((List.empty[DeployEffects] -> Map.empty[state.Key, Op])) {
            case (unchanged @ (acc, totalOps), next) =>
              val ops = Op.fromIpcEntry(next.effects.opMap)
              if (totalOps ~ ops)
                (next :: acc, totalOps + ops)
              else
                unchanged
          }
        result
    }

  def zipDeploysResults(
      deploys: Seq[Deploy],
      results: Seq[DeployResult]
  ): List[ProcessedDeployResult] =
    deploys.zip(results).map((ProcessedDeployResult.apply _).tupled).toList

  def unzipEffectsAndDeploys(
      commutingEffects: Seq[DeployEffects],
      stage: Int = 0
  ): Seq[(Block.ProcessedDeploy, Seq[TransformEntry])] =
    commutingEffects map {
      case ExecutionSuccessful(deploy, effects, cost) =>
        Block.ProcessedDeploy(
          Some(deploy),
          cost,
          false,
          stage = stage
        ) -> effects.transformMap
      case ExecutionError(deploy, error, effects, cost) =>
        Block.ProcessedDeploy(
          Some(deploy),
          cost,
          true,
          utils.deployErrorsShow.show(error),
          stage = stage
        ) -> effects.transformMap
    }

  def isGenesisLike[F[_]: ExecutionEngineService](block: Block): Boolean =
    block.getHeader.parentHashes.isEmpty &&
      block.getHeader.getState.preStateHash == ExecutionEngineService[F].emptyStateHash

  /** Runs deploys from the block and returns the effects they make.
    *
    * @param block Block to run.
    * @param prestate prestate hash of the GlobalState on top of which to run deploys.
    * @return Effects of running deploys from the block
    */
  def effectsForBlock[F[_]: Sync: ExecutionEngineService: BlockStorage: CasperLabsProtocol](
      block: Block,
      prestate: StateHash
  ): F[BlockEffects] = {
    val deploysGrouped = ProtoUtil.deploys(block)
    val blocktime      = block.getHeader.timestamp

    if (block.isGenesisLike) {
      // The new Genesis definition is that there's a chain spec that everyone's supposed to
      // execute on their own and they aren't passed around to be executed.
      BlockStorage[F].get(block.blockHash).flatMap {
        case None =>
          MonadThrowable[F].raiseError(
            new IllegalStateException(
              s"Block ${PrettyPrinter.buildString(block.blockHash)} looks like a Genesis based on a ChainSpec but it cannot be found in storage."
            )
          )
        case Some(genesis) =>
          BlockEffects(genesis.blockEffects.map(se => (se.stage, se.effects)).toMap).pure[F]
      }
    } else {
      for {
        protocolVersion <- CasperLabsProtocol[F].protocolFromBlock(block)
        effectsRef      <- Ref[F].of(Map.empty[Int, Seq[TransformEntry]])
        _ <- deploysGrouped.toList.foldLeftM(prestate) {
              case (preStateHash, (stage, deploys)) =>
                val eeCommitCaptureEffects: EECommitFun[F] =
                  (preState, transforms, protocol) =>
                    for {
                      _ <- effectsRef.update(_.updated(stage, transforms))
                      commitResult <- ExecutionEngineService[F].commit(
                                       preState,
                                       transforms,
                                       protocol
                                     )
                    } yield commitResult

                execCommitParDeploys[F](
                  stage,
                  preStateHash,
                  blocktime,
                  protocolVersion,
                  CommutingDeploys(deploys.map(_.deploy.get))
                )(
                  ExecutionEngineService[F].exec _,
                  eeCommitCaptureEffects
                ).flatMap {
                    case Left(_) =>
                      MonadThrowable[F].raiseError[DeploysCheckpoint](
                        new IllegalArgumentException(
                          s"Block ${PrettyPrinter.buildString(block.blockHash)} contained deploys that failed with PreconditionFailure error."
                        )
                      )
                    case Right(dc) => dc.pure[F]
                  }
                  .map(_.postStateHash)
            }

        blockEffects <- effectsRef.get.map(BlockEffects(_))
      } yield blockEffects
    }
  }

  /** Compute the post state hash of the merged state, which is to be the pre-state
    * of the block we are creating or validating, by committing all the changes of
    * the secondary parents they made on top of the main parent. Then apply any
    * upgrades which were activated at the point we are building the next block on.
    */
  def computePrestate[F[_]: MonadThrowable: ExecutionEngineService: Log](
      merged: MergeResult[TransformMap, Block],
      rank: Long, // Rank of the block we are creating on top of the parents; can be way ahead because of justifications.
      upgrades: Seq[ChainSpec.UpgradePoint]
  ): F[StateHash] = {
    val mergedStateHash: F[StateHash] = merged match {
      case MergeResult.EmptyMerge =>
        ExecutionEngineService[F].emptyStateHash.pure[F] //no parents

      case MergeResult.Result(soleParent, _, others) if others.isEmpty =>
        ProtoUtil.postStateHash(soleParent).pure[F] //single parent

      case MergeResult.Result(initParent, nonFirstParentsCombinedEffect, _) => //multiple parents
        val prestate        = ProtoUtil.postStateHash(initParent)
        val protocolVersion = initParent.getHeader.getProtocolVersion
        ExecutionEngineService[F]
          .commit(prestate, nonFirstParentsCombinedEffect, protocolVersion)
          .rethrow
          .map(_.postStateHash)
    }

    mergedStateHash.flatMap { postStateHash =>
      if (merged.parents.nonEmpty) {
        val protocolVersion = merged.parents.head.getHeader.getProtocolVersion
        val maxRank         = merged.parents.map(_.getHeader.rank).max

        val activatedUpgrades = upgrades.filter { u =>
          maxRank < u.getActivationPoint.rank && u.getActivationPoint.rank <= rank
        }
        activatedUpgrades.toList.foldLeftM(postStateHash) {
          case (postStateHash, upgrade) =>
            Log[F].info(s"Applying upgrade ${upgrade.getProtocolVersion}") *>
              ExecutionEngineService[F]
                .upgrade(postStateHash, upgrade, protocolVersion)
                .rethrow
                .map(_.postStateHash)
          // NOTE: We are dropping the effects here, so they won't be part of the block.
        }
      } else {
        postStateHash.pure[F]
      }
    }
  }

  type TransformMap = Seq[TransformEntry]
  implicit val TransformMapMonoid: Monoid[TransformMap] = new Monoid[TransformMap] {
    def combine(t1: TransformMap, t2: TransformMap): TransformMap = t1 ++ t2

    def empty: TransformMap = Nil
  }

  sealed trait MergeResult[+T, +A] {
    self =>
    def parents: Vector[A] = self match {
      case MergeResult.EmptyMerge            => Vector.empty[A]
      case MergeResult.Result(head, _, tail) => head +: tail
    }

    def transform: Option[T] = self match {
      case MergeResult.EmptyMerge      => None
      case MergeResult.Result(_, t, _) => Some(t)
    }
  }

  object MergeResult {

    case object EmptyMerge extends MergeResult[Nothing, Nothing]

    case class Result[T, A](
        firstParent: A,
        nonFirstParentsCombinedEffect: T,
        nonFirstParents: Vector[A]
    ) extends MergeResult[T, A]

    def empty[T, A]: MergeResult[T, A] = EmptyMerge

    def result[T, A](
        firstParent: A,
        nonFirstParentsCombinedEffect: T,
        nonFirstParents: Vector[A]
    ): MergeResult[T, A] = Result(firstParent, nonFirstParentsCombinedEffect, nonFirstParents)
  }

  /** Computes the largest commuting sub-set of blocks from the `candidateParents` along with an effect which
    * can be used to find the combined post-state of those commuting blocks.
    *
    * @tparam F effect type (a la tagless final)
    * @tparam T type for transforms (i.e. effects deploys create when executed)
    * @tparam A type for "blocks". Order must be a topological order of the DAG blocks form
    * @tparam K type for keys specifying what a transform is applied to (equal to state.Key in production)
    * @param candidates "blocks" to attempt to merge
    * @param parents    function for computing the parents of a "block" (equal to _.parents in production)
    * @param effect     function for computing the transforms of a block (looks up the transaforms from the blockstorage in production)
    * @param toOps      function for converting transforms into the OpMap, which is then used for commutativity checking
    * @return an instance of the MergeResult class. It is either an `EmptyMerge` (which only happens when `candidates` is empty)
    *         or a `Result` which contains the "first parent" (the who's post-state will be used to apply the effects to obtain
    *         the merged post-state), the combined effect of all parents apart from the first (i.e. this effect will give
    *         the combined post state for all chosen commuting blocks when applied to the post-state of the first chosen block),
    *         and the list of the additional chosen parents apart from the first.
    */
  def abstractMerge[F[_]: Monad, T: Monoid, A: Ordering, K](
      candidates: NonEmptyList[A],
      parents: A => F[List[A]],
      effect: A => F[Option[T]],
      toOps: T => OpMap[K]
  ): F[MergeResult.Result[T, A]] = {
    val n               = candidates.length
    val candidateVector = candidates.toList.toVector

    def netEffect(blocks: Vector[A]): F[T] =
      blocks
        .traverse(block => effect(block))
        .map(va => Foldable[Vector].fold(va.flatten))

    if (n == 1) {
      MergeResult.Result[T, A](candidates.head, Monoid[T].empty, Vector.empty).pure[F]
    } else
      for {
        uncommonAncestors <- DagOperations
                              .abstractUncommonAncestors[F, A](candidateVector, parents)

        // collect uncommon ancestors based on which candidate they are an ancestor of
        groups = uncommonAncestors
          .foldLeft(Vector.fill(n)(Vector.empty[A]).zipWithIndex) {
            case (acc, (block, ancestry)) =>
              acc.map {
                case (group, index) =>
                  val newGroup = if (ancestry.contains(index)) group :+ block else group
                  newGroup -> index
              }
          } // sort in topological order to combine effects in the right order
          .map { case (group, _) => group.sorted }

        // always choose the first parent
        initChosen      = Vector(0)
        initChosenGroup = groups(0)
        // effects chosen apart from the first parent
        initNonFirstEffect = Monoid[T].empty

        chosen <- (1 until n).toList
                   .foldM[F, (Vector[Int], Vector[A], T)](
                     (initChosen, initChosenGroup, initNonFirstEffect)
                   ) {
                     case (
                         unchanged @ (chosenSet, chosenGroup, chosenNonFirstEffect),
                         candidate
                         ) =>
                       val candidateGroup = groups(candidate)
                         .filterNot { // remove ancestors already included in the chosenSet
                           block =>
                             val ancestry = uncommonAncestors(block)
                             chosenSet.exists(i => ancestry.contains(i))
                         }

                       val chosenEffectF = netEffect(
                         // remove ancestors already included in the candidate itself
                         chosenGroup.filterNot { block =>
                           uncommonAncestors(block).contains(candidate)
                         }
                       )

                       // if candidate commutes with chosen set, then included, otherwise do not include it
                       chosenEffectF.flatMap { chosenEffect =>
                         netEffect(candidateGroup).map { candidateEffect =>
                           if (toOps(chosenEffect) ~ toOps(candidateEffect))
                             (
                               chosenSet :+ candidate,
                               chosenGroup ++ candidateGroup,
                               Monoid[T].combine(chosenNonFirstEffect, candidateEffect)
                             )
                           else
                             unchanged
                         }
                       }
                   }
        // The effect we return is the one which would be applied onto the first parent's
        // post-state, so we do not include the first parent in the effect.
        (chosenParents, _, nonFirstEffect) = chosen
        candidateVector                    = candidates.toList.toVector
        blocks                             = chosenParents.map(i => candidateVector(i))
        // We only keep secondary parents which are not related in any way to other candidates.
        // Note: a block is not found in `uncommonAncestors` if it is common to all
        // candidates, so we cannot assume it is present.
        nonFirstParents = blocks.tail
          .filter(block => uncommonAncestors.get(block).fold(false)(_.size == 1))
      } yield MergeResult.Result[T, A](blocks.head, nonFirstEffect, nonFirstParents)
  }

  def merge[F[_]: MonadThrowable: BlockStorage: Metrics](
      candidateParentBlocks: NonEmptyList[Block],
      dag: DagRepresentation[F]
  ): F[MergeResult.Result[TransformMap, Block]] = {

    // TODO: These things should be part of the validation.
    def getParent(child: ByteString, parent: ByteString): F[Message.Block] =
      dag.lookup(parent) flatMap {
        case Some(block: Message.Block) =>
          block.pure[F]
        case Some(_: Message.Ballot) =>
          MonadThrowable[F].raiseError(
            new IllegalStateException(
              s"${PrettyPrinter.buildString(child)} has a ballot as a parent: ${PrettyPrinter.buildString(parent)}"
            )
          )
        case None =>
          MonadThrowable[F].raiseError(
            new IllegalStateException(
              s"${PrettyPrinter.buildString(child)} has missing parent: ${PrettyPrinter.buildString(parent)}"
            )
          )
      }

    def getParents(msg: Message): F[List[Message.Block]] =
      msg match {
        case block: Message.Block =>
          block.parents.toList.traverse(getParent(msg.messageHash, _))

        case ballot: Message.Ballot =>
          getParent(msg.messageHash, ballot.parentBlock).map(List(_))
      }

    def getEffects(blockMeta: Message.Block): F[Option[TransformMap]] =
      BlockStorage[F]
        .get(blockMeta.messageHash)
        .map(_.map { blockWithTransforms =>
          val blockHash  = blockWithTransforms.getBlockMessage.blockHash
          val transforms = blockWithTransforms.blockEffects.flatMap(_.effects)
          // To avoid the possibility of duplicate deploys, pretend that a deploy
          // writes to its own deploy hash, to generate conflicts between blocks
          // that have the same deploy in their bodies.
          val deployHashTransforms =
            blockWithTransforms.getBlockMessage.getBody.deploys.map(_.getDeploy).map {
              deploy =>
                val key: Key     = Key(Key.Value.Hash(Key.Hash(deploy.deployHash)))
                val tyU8: CLType = CLType(CLType.Variants.SimpleType(CLType.Simple.U8))
                val tyByteArray32: CLType =
                  CLType(CLType.Variants.FixedListType(CLType.FixedList(Some(tyU8), 32)))
                val blockHashValue: CLValue = CLValue(Some(tyByteArray32), blockHash)
                val transform = Transform(
                  Transform.TransformInstance
                    .Write(TransformWrite().withValue(StoredValue().withClValue(blockHashValue)))
                )
                TransformEntry().withKey(key).withTransform(transform)
            }

          transforms ++ deployHashTransforms
        })

    def toOps(t: TransformMap): OpMap[state.Key] = Op.fromTransforms(t)

    import io.casperlabs.shared.Sorting.messageSummaryOrdering
    for {
      candidateMessages <- MonadThrowable[F]
                            .fromTry(
                              candidateParentBlocks.toList.traverse(Message.fromBlock(_))
                            )
      candidateParents <- candidateMessages
                           .traverse {
                             case block: Message.Block =>
                               block.pure[F]
                             case ballot: Message.Ballot =>
                               getParent(ballot.messageHash, ballot.parentBlock)
                           }
                           .map(ps => NonEmptyList.fromListUnsafe(ps.distinct))
      merged <- abstractMerge[F, TransformMap, Message.Block, state.Key](
                 candidateParents,
                 getParents,
                 getEffects,
                 toOps
               )
      // TODO: Aren't these parents already in `candidateParentBlocks`?
      blocks <- merged.parents.traverse(block => ProtoUtil.unsafeGetBlock[F](block.messageHash))
      _      <- Metrics[F].record("mergedBlocks", blocks.size.toLong)
    } yield MergeResult.Result(blocks.head, merged.nonFirstParentsCombinedEffect, blocks.tail)
  }
}<|MERGE_RESOLUTION|>--- conflicted
+++ resolved
@@ -41,7 +41,7 @@
     bondedValidators: Seq[io.casperlabs.casper.consensus.Bond],
     deploysForBlock: Seq[Block.ProcessedDeploy],
     protocolVersion: state.ProtocolVersion,
-    transformMap: ExecEngineUtil.TransformMap
+    stageEffects: Map[Int, ExecEngineUtil.TransformMap]
 )
 
 object ExecEngineUtil {
@@ -115,14 +115,16 @@
           val (deploysForBlock, transforms) = ExecEngineUtil
             .unzipEffectsAndDeploys(deployEffects, stage)
             .unzip
-          eeCommit(prestate, transforms.flatten, protocolVersion).rethrow
+          val transformMap = transforms.flatten
+          eeCommit(prestate, transformMap, protocolVersion).rethrow
             .map { commitResult =>
               DeploysCheckpoint(
                 prestate,
                 commitResult.postStateHash,
                 commitResult.bondedValidators,
                 deploysForBlock,
-                protocolVersion
+                protocolVersion,
+                Map(stage -> transformMap)
               ).asRight[List[PreconditionFailure]]
             }
         }
@@ -144,11 +146,12 @@
         preconditionFailures: List[PreconditionFailure],
         postStateHash: ByteString,
         blockEffects: Seq[Block.ProcessedDeploy],
-        bondedValidators: Seq[io.casperlabs.casper.consensus.Bond]
+        bondedValidators: Seq[io.casperlabs.casper.consensus.Bond],
+        stageEffects: Map[Int, TransformMap]
     )
 
     object State {
-      def init: State = State(List.empty, prestateHash, Seq.empty, Seq.empty)
+      def init: State = State(List.empty, prestateHash, Seq.empty, Seq.empty, Map.empty)
     }
 
     // We have to move idx one to the right (start with `1`) as `0` is reserved for commuting deploys.
@@ -177,7 +180,8 @@
                       state.copy(
                         postStateHash = deploysCheckpoint.postStateHash,
                         blockEffects = state.blockEffects ++ deploysCheckpoint.deploysForBlock,
-                        bondedValidators = deploysCheckpoint.bondedValidators
+                        bondedValidators = deploysCheckpoint.bondedValidators,
+                        stageEffects = state.stageEffects |+| deploysCheckpoint.stageEffects
                       )
                   }
               }
@@ -188,7 +192,8 @@
       state.postStateHash,
       state.bondedValidators,
       state.blockEffects,
-      protocolVersion
+      protocolVersion,
+      state.stageEffects
     )
   }
 
@@ -204,36 +209,6 @@
   ): F[DeploysCheckpoint] = Metrics[F].timer("computeDeploysCheckpoint") {
     for {
       preStateHash <- computePrestate[F](merged, rank, upgrades).timer("computePrestate")
-<<<<<<< HEAD
-      pdr <- DeploySelection[F].select(
-              (preStateHash, blocktime, protocolVersion, deployStream)
-            )
-      (invalidDeploys, deployEffects) = ProcessedDeployResult.split(pdr)
-      _                               <- handleInvalidDeploys[F](invalidDeploys)
-      (deploysForBlock, transforms)   = ExecEngineUtil.unzipEffectsAndDeploys(deployEffects).unzip
-      transformMap                    = transforms.flatten
-      commitResult <- ExecutionEngineService[F]
-                       .commit(preStateHash, transformMap, protocolVersion)
-                       .rethrow
-      //TODO: Remove this logging at some point
-      msgBody = transforms.flatten
-        .map(t => {
-          val k    = PrettyPrinter.buildString(t.key.get)
-          val tStr = PrettyPrinter.buildString(t.transform.get)
-          s"$k :: $tStr"
-        })
-        .mkString("\n")
-      _ <- Log[F]
-            .info(s"Block created with effects:\n$msgBody")
-    } yield DeploysCheckpoint(
-      preStateHash,
-      commitResult.postStateHash,
-      commitResult.bondedValidators,
-      deploysForBlock,
-      protocolVersion,
-      transformMap
-    )
-=======
       DeploySelectionResult(commuting, conflicting, preconditionFailures) <- DeploySelection[F]
                                                                               .select(
                                                                                 (
@@ -245,8 +220,9 @@
                                                                               )
       _                             <- handleInvalidDeploys[F](preconditionFailures)
       (deploysForBlock, transforms) = ExecEngineUtil.unzipEffectsAndDeploys(commuting).unzip
+      stageEffects                  = Map(0 -> transforms.flatten)
       parResult <- ExecutionEngineService[F]
-                    .commit(preStateHash, transforms.flatten, protocolVersion)
+                    .commit(preStateHash, stageEffects(0), protocolVersion)
                     .rethrow
       result <- NonEmptyList
                  .fromList(conflicting)
@@ -257,7 +233,8 @@
                      parResult.postStateHash,
                      parResult.bondedValidators,
                      deploysForBlock,
-                     protocolVersion
+                     protocolVersion,
+                     stageEffects
                    ).pure[F]
                  )( // Execute conflicting deploys in a sequence.
                    nelDeploys =>
@@ -275,13 +252,13 @@
                            sequentialResult.postStateHash,
                            sequentialResult.bondedValidators,
                            deploysForBlock ++ sequentialResult.deploysForBlock,
-                           protocolVersion
+                           protocolVersion,
+                           stageEffects |+| sequentialResult.stageEffects
                          )
                        }
                        .timer("commitDeploysSequentially")
                  )
     } yield result
->>>>>>> c0b20aa8
   }
 
   // Discard deploys that will never be included because they failed some precondition.
