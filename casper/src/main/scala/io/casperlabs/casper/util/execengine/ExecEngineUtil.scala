--- conflicted
+++ resolved
@@ -46,10 +46,6 @@
   ): F[DeploysCheckpoint] =
     for {
       preStateHash <- computePrestate[F](merged)
-<<<<<<< HEAD
-=======
-      deployStream = DeployStorage[F].getByHashes(hashes)
->>>>>>> 91644ff8
       pdr <- DeploySelection[F].select(
               (preStateHash, blocktime, protocolVersion, deployStream)
             )
