--- conflicted
+++ resolved
@@ -93,11 +93,7 @@
     establishMetrics[F] *> handler
   }
 
-<<<<<<< HEAD
-  private def defaultMode[F[_]: LastApprovedBlock: Metrics: BlockStore: ConnectionsCell: NodeDiscovery: TransportLayer: ErrorHandler: RPConfAsk: SafetyOracle: Sync: Concurrent: Time: Log: MultiParentCasperRef: BlockDagStorage: ExecutionEngineService: LastFinalizedBlockHashContainer: FilesAPI](
-=======
-  private def defaultMode[F[_]: LastApprovedBlock: Metrics: BlockStore: ConnectionsCell: NodeDiscovery: TransportLayer: ErrorHandler: RPConfAsk: FinalityDetector: Sync: Concurrent: Time: Log: MultiParentCasperRef: BlockDagStorage: ExecutionEngineService: LastFinalizedBlockHashContainer](
->>>>>>> fa863654
+  private def defaultMode[F[_]: LastApprovedBlock: Metrics: BlockStore: ConnectionsCell: NodeDiscovery: TransportLayer: ErrorHandler: RPConfAsk: FinalityDetector: Sync: Concurrent: Time: Log: MultiParentCasperRef: BlockDagStorage: ExecutionEngineService: LastFinalizedBlockHashContainer: FilesAPI](
       conf: CasperConf,
       delay: FiniteDuration,
       toTask: F[_] => Task[_]
@@ -186,11 +182,7 @@
            )
     } yield new CasperPacketHandlerImpl[F](gv, validatorId)
 
-<<<<<<< HEAD
-  private def connectToExistingNetwork[F[_]: LastApprovedBlock: Metrics: BlockStore: ConnectionsCell: NodeDiscovery: TransportLayer: ErrorHandler: RPConfAsk: SafetyOracle: Sync: Concurrent: Time: Log: MultiParentCasperRef: BlockDagStorage: ExecutionEngineService: LastFinalizedBlockHashContainer: FilesAPI](
-=======
-  private def connectToExistingNetwork[F[_]: LastApprovedBlock: Metrics: BlockStore: ConnectionsCell: NodeDiscovery: TransportLayer: ErrorHandler: RPConfAsk: FinalityDetector: Sync: Concurrent: Time: Log: MultiParentCasperRef: BlockDagStorage: ExecutionEngineService: LastFinalizedBlockHashContainer](
->>>>>>> fa863654
+  private def connectToExistingNetwork[F[_]: LastApprovedBlock: Metrics: BlockStore: ConnectionsCell: NodeDiscovery: TransportLayer: ErrorHandler: RPConfAsk: FinalityDetector: Sync: Concurrent: Time: Log: MultiParentCasperRef: BlockDagStorage: ExecutionEngineService: LastFinalizedBlockHashContainer: FilesAPI](
       conf: CasperConf,
       approvedBlockWithTransforms: ApprovedBlockWithTransforms
   ): F[CasperPacketHandler[F]] = {
