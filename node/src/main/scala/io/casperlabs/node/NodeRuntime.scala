--- conflicted
+++ resolved
@@ -132,19 +132,11 @@
                                                                             conf.server.maxMessageSize
                                                                           )
         //TODO: We may want to adjust threading model for better performance
-<<<<<<< HEAD
         implicit0(doobieTransactor: Transactor[Task]) <- effects.doobieTransactor(
-                                                          dbIOScheduler,
-                                                          conf.server.dataDir,
-                                                          log
+                                                          connectEC = dbConnScheduler,
+                                                          transactEC = dbIOScheduler,
+                                                          conf.server.dataDir
                                                         )
-=======
-        implicit0(doobieTransactor: Transactor[Effect]) <- effects.doobieTransactor(
-                                                            connectEC = dbConnScheduler,
-                                                            transactEC = dbIOScheduler,
-                                                            conf.server.dataDir
-                                                          )
->>>>>>> 85aa0ef6
         deployBufferChunkSize = 20 //TODO: Move to config
         implicit0(deployBuffer: DeployBuffer[Task]) <- Resource
                                                         .liftF(
