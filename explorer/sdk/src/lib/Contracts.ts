import blake from 'blakejs';
import { Deploy } from 'casperlabs-grpc/io/casperlabs/casper/consensus/consensus_pb';
import * as fs from 'fs';
import { Message } from 'google-protobuf';
import * as nacl from 'tweetnacl-ts';
import { ByteArray } from '../index';
import { Args, BigIntValue, BytesValue } from './Args';
import { ContractType, makeDeploy, signDeploy } from './DeployUtil';

// https://www.npmjs.com/package/tweetnacl-ts
// https://github.com/dcposch/blakejs

export function byteHash(x: ByteArray): ByteArray {
  return blake.blake2b(x, null, 32);
}

export function protoHash<T extends Message>(x: T): ByteArray {
  return byteHash(x.serializeBinary());
}

export class Contract {
  private sessionWasm: ByteArray;
  private paymentWasm: ByteArray;

  constructor(sessionPath: string, paymentPath?: string) {
    this.sessionWasm = fs.readFileSync(sessionPath);
    if(!paymentPath){
      this.paymentWasm = Buffer.from("");
    }else {
      this.paymentWasm = fs.readFileSync(paymentPath);
    }
  }

  public deploy(
    args: Deploy.Arg[],
    paymentAmount: bigint,
    accountPublicKey: ByteArray,
    signingKeyPair: nacl.SignKeyPair,
  ): Deploy {
    const deploy = makeDeploy(args, ContractType.WASM, this.sessionWasm, this.paymentWasm, paymentAmount, accountPublicKey);
    return signDeploy(deploy, signingKeyPair);
  }
}

/** Always use the same account for deploying and signing. */
export class BoundContract {
  constructor(
    private contract: Contract,
    private contractKeyPair: nacl.SignKeyPair
  ) {}

<<<<<<< HEAD
  public deploy(
    args: Deploy.Arg[],
    paymentAmount: bigint,
    gasPrice: number
  ): Deploy {
=======
  public deploy(args: Deploy.Arg[], paymentAmount: bigint): Deploy {
>>>>>>> 54e5b7a6
    return this.contract.deploy(
      args,
      paymentAmount,
      this.contractKeyPair.publicKey,
      this.contractKeyPair
    );
  }
}

export class Faucet {
  public static args(accountPublicKey: ByteArray): Deploy.Arg[] {
    return Args(['account', BytesValue(accountPublicKey)]);
  }
}

export class Transfer {
  public static args(
    accountPublicKey: ByteArray,
    amount: bigint
  ): Deploy.Arg[] {
    return Args(
      ['account', BytesValue(accountPublicKey)],
      ['amount', BigIntValue(amount)]
    );
  }
}<|MERGE_RESOLUTION|>--- conflicted
+++ resolved
@@ -24,9 +24,9 @@
 
   constructor(sessionPath: string, paymentPath?: string) {
     this.sessionWasm = fs.readFileSync(sessionPath);
-    if(!paymentPath){
-      this.paymentWasm = Buffer.from("");
-    }else {
+    if (!paymentPath) {
+      this.paymentWasm = Buffer.from('');
+    } else {
       this.paymentWasm = fs.readFileSync(paymentPath);
     }
   }
@@ -35,9 +35,16 @@
     args: Deploy.Arg[],
     paymentAmount: bigint,
     accountPublicKey: ByteArray,
-    signingKeyPair: nacl.SignKeyPair,
+    signingKeyPair: nacl.SignKeyPair
   ): Deploy {
-    const deploy = makeDeploy(args, ContractType.WASM, this.sessionWasm, this.paymentWasm, paymentAmount, accountPublicKey);
+    const deploy = makeDeploy(
+      args,
+      ContractType.WASM,
+      this.sessionWasm,
+      this.paymentWasm,
+      paymentAmount,
+      accountPublicKey
+    );
     return signDeploy(deploy, signingKeyPair);
   }
 }
@@ -49,15 +56,7 @@
     private contractKeyPair: nacl.SignKeyPair
   ) {}
 
-<<<<<<< HEAD
-  public deploy(
-    args: Deploy.Arg[],
-    paymentAmount: bigint,
-    gasPrice: number
-  ): Deploy {
-=======
   public deploy(args: Deploy.Arg[], paymentAmount: bigint): Deploy {
->>>>>>> 54e5b7a6
     return this.contract.deploy(
       args,
       paymentAmount,
