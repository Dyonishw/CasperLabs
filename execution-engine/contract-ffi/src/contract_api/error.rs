--- conflicted
+++ resolved
@@ -76,13 +76,10 @@
     NoAccessRights,
     /// Optional data was unexpectedly `None`.
     None,
-<<<<<<< HEAD
     /// Returns when contract tries to obtain URef to a system contract that does not exist.
     InvalidSystemContract,
-=======
     /// Error specific to Mint contract.
     Mint(u8),
->>>>>>> 5627f877
     /// Error specific to Proof of Stake contract.
     ProofOfStake(u8),
     /// User-specified value.  The internal `u16` value is added to `u16::MAX as u32 + 1` when an
@@ -113,18 +110,6 @@
             Error::UnexpectedContractPointerVariant => 6,
             Error::Read => 7,
             Error::ValueNotFound => 8,
-<<<<<<< HEAD
-            Error::MintFailure => 9,
-            Error::InvalidPurseName => 10,
-            Error::InvalidPurse => 11,
-            Error::MissingArgument => 12,
-            Error::InvalidArgument => 13,
-            Error::UpgradeContractAtURef => 14,
-            Error::Transfer => 15,
-            Error::NoAccessRights => 16,
-            Error::None => 17,
-            Error::InvalidSystemContract => 18,
-=======
             Error::InvalidPurseName => 9,
             Error::InvalidPurse => 10,
             Error::MissingArgument => 11,
@@ -133,8 +118,8 @@
             Error::Transfer => 14,
             Error::NoAccessRights => 15,
             Error::None => 16,
+            Error::InvalidSystemContract => 17,
             Error::Mint(value) => MINT_ERROR_OFFSET + u32::from(value),
->>>>>>> 5627f877
             Error::ProofOfStake(value) => POS_ERROR_OFFSET + u32::from(value),
             Error::User(value) => RESERVED_ERROR_MAX + 1 + u32::from(value),
         }
@@ -162,11 +147,8 @@
             Error::Transfer => write!(f, "Error::Transfer")?,
             Error::NoAccessRights => write!(f, "Error::NoAccessRights")?,
             Error::None => write!(f, "Error::None")?,
-<<<<<<< HEAD
             Error::InvalidSystemContract => write!(f, "Error::InvalidSystemContract")?,
-=======
             Error::Mint(value) => write!(f, "Error::Mint({})", value)?,
->>>>>>> 5627f877
             Error::ProofOfStake(value) => write!(f, "Error::ProofOfStake({})", value)?,
             Error::User(value) => write!(f, "Error::User({})", value)?,
         }
