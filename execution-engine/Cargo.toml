cargo-features = ["profile-overrides"]

[workspace]

members = [
    "cargo-casperlabs",
    "contract",
    "contracts/[!.]*/*",
    "engine-core",
    "engine-grpc-server",
    "engine-metrics-scraper",
    "engine-shared",
    "engine-storage",
    "engine-tests",
    "engine-wasm-prep",
    "mint",
    "proof-of-stake",
    "types"
]
exclude = [
    "contracts/examples/README.md",
]

default-members = [
    "cargo-casperlabs",
    "contract",
    "engine-core",
    "engine-grpc-server",
    "engine-metrics-scraper",
    "engine-shared",
    "engine-storage",
    "engine-tests",
    "engine-wasm-prep",
    "mint",
    "proof-of-stake",
    "types"
]

# Include debug symbols in the release build of `casperlabs-engine-tests` so that `simple-transfer` will yield useful
# perf data.
<<<<<<< HEAD
[profile.release.package.casperlabs-engine-tests]
debug = true
=======
[profile.release.overrides.casperlabs-engine-tests]
debug = true

# TODO - remove once `failure` v1.0.7 is published
[patch.crates-io.failure]
git = "https://github.com/grokse/failure"
branch = "build_quote_103"
>>>>>>> 9f5d20aa
<|MERGE_RESOLUTION|>--- conflicted
+++ resolved
@@ -38,15 +38,10 @@
 
 # Include debug symbols in the release build of `casperlabs-engine-tests` so that `simple-transfer` will yield useful
 # perf data.
-<<<<<<< HEAD
 [profile.release.package.casperlabs-engine-tests]
-debug = true
-=======
-[profile.release.overrides.casperlabs-engine-tests]
 debug = true
 
 # TODO - remove once `failure` v1.0.7 is published
 [patch.crates-io.failure]
 git = "https://github.com/grokse/failure"
-branch = "build_quote_103"
->>>>>>> 9f5d20aa
+branch = "build_quote_103"