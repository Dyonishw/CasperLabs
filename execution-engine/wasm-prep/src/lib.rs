extern crate parity_wasm;
extern crate pwasm_utils;
extern crate vm;

use parity_wasm::elements::{self, deserialize_buffer, Error as ParityWasmError, Module};
use pwasm_utils::{externalize_mem, inject_gas_counter, rules};
use std::error::Error;
use std::iter::Iterator;
use vm::wasm_costs::WasmCosts;

const ALLOWED_IMPORTS: &'static [&'static str] = &[
    "read_value",
    "get_read",
    "write",
    "add",
    "new_uref",
    "serialize_function",
    "function_address",
    "get_function",
    "load_arg",
    "get_arg",
    "ret",
    "call_contract",
    "get_call_result",
<<<<<<< HEAD
    "get_uref",
=======
>>>>>>> 061c35f1
];

const MEM_PAGES: u32 = 128;
const MAX_MEM_PAGES: u32 = 305; // 10mb

#[derive(Debug)]
pub enum PreprocessingError {
    InvalidImportsError(String),
    NoExportSection,
    NoImportSection,
    DeserializeError(String),
<<<<<<< HEAD
=======
    OperationForbiddenByGasRules,
    StackLimiterError,
>>>>>>> 061c35f1
}

use PreprocessingError::*;

pub fn process(module_bytes: &[u8], wasm_costs: &WasmCosts) -> Result<Module, PreprocessingError> {
    // type annotation in closure needed
<<<<<<< HEAD
    let err_to_string = |err: ParityWasmError| err.description().to_owned();
    let module = deserialize_buffer(module_bytes)
        .map_err(err_to_string)
        .map_err(|error| DeserializeError(error))?;
    let mut ext_mod = externalize_mem(module, None, MEM_PAGES);
    remove_memory_export(&mut ext_mod)?;
    validate_imports(&ext_mod)?;
    Ok(ext_mod)
=======
    let from_parity_err = |err: ParityWasmError| DeserializeError(err.description().to_owned());
    let deserialized_module = deserialize_buffer(module_bytes).map_err(from_parity_err)?;
    let mut ext_mod = externalize_mem(deserialized_module, None, MEM_PAGES);
    remove_memory_export(&mut ext_mod)?;
    validate_imports(&ext_mod)?;
    let gas_mod = inject_gas_counters(ext_mod, wasm_costs)?;
    let module = pwasm_utils::stack_height::inject_limiter(gas_mod, wasm_costs.max_stack_height)
        .map_err(|_| StackLimiterError)?;
    Ok(module)
}

fn gas_rules(wasm_costs: &WasmCosts) -> rules::Set {
    rules::Set::new(wasm_costs.regular, {
        let mut vals = ::std::collections::BTreeMap::new();
        vals.insert(
            rules::InstructionType::Load,
            rules::Metering::Fixed(wasm_costs.mem as u32),
        );
        vals.insert(
            rules::InstructionType::Store,
            rules::Metering::Fixed(wasm_costs.mem as u32),
        );
        vals.insert(
            rules::InstructionType::Div,
            rules::Metering::Fixed(wasm_costs.div as u32),
        );
        vals.insert(
            rules::InstructionType::Mul,
            rules::Metering::Fixed(wasm_costs.mul as u32),
        );
        vals
    })
    .with_grow_cost(wasm_costs.grow_mem)
    .with_forbidden_floats()
}

fn inject_gas_counters(
    module: Module,
    wasm_costs: &WasmCosts,
) -> Result<Module, PreprocessingError> {
    inject_gas_counter(module, &gas_rules(wasm_costs)).map_err(|_| OperationForbiddenByGasRules)
>>>>>>> 061c35f1
}

fn invalid_imports<E: AsRef<str>>(s: E) -> PreprocessingError {
    InvalidImportsError(s.as_ref().to_string())
}

fn invalid_imports_error<T, E: AsRef<str>>(s: E) -> Result<T, PreprocessingError> {
    Err(invalid_imports(s))
}

fn validate_imports(module: &Module) -> Result<(), PreprocessingError> {
    module
        .import_section()
        .ok_or(NoImportSection)
        .and_then(|import_section| {
            import_section
                .entries()
                .iter()
                .try_fold(false, |has_imported_memory_properly_named, ref entry| {
                    if entry.module() != "env" {
                        invalid_imports_error("All imports should be from env")
                    } else {
                        match *entry.external() {
                            elements::External::Function(_) => {
                                if !ALLOWED_IMPORTS.contains(&entry.field()) {
                                    invalid_imports_error::<bool, String>(format!("'{}' is not supported by the runtime",  entry.field()))
                                } else {
                                    Ok(has_imported_memory_properly_named)
                                }
                            },
                            elements::External::Memory(m) => {
                                m
                                    .limits()
                                    .maximum()
                                    .ok_or(invalid_imports("There is a limit to Wasm memory. This program does not limit memory"))
                                    .and_then(|max| {
                                        if max > MAX_MEM_PAGES {
                                            invalid_imports_error::<bool, String>(format!("Wasm runtime has 10Mb limit (305 pages each 64KiB) on max contract memory. This program specific {}", max))
                                        } else {
                                            Ok(has_imported_memory_properly_named)
                                        }
                                    })
                                    .and_then(|_| {
                                        if entry.field() == "memory" {
                                            Ok(true) // memory properly imported
                                        } else {
                                            Ok(false)
                                        }
                                    })
                            },
                            elements::External::Global(_) => {
                                invalid_imports_error::<bool, &str>("No globals are provided with the runtime.")
                            },
                            elements::External::Table(_) => { Ok(has_imported_memory_properly_named) }
                        }
                    }
                })
        })
    .and_then(|had_imported_memory_properly_named| {
        if had_imported_memory_properly_named {
            Ok(())
        } else {
            invalid_imports_error::<(), &str>("No imported memory from env::memory.")
        }
    })
}

fn remove_memory_export(module: &mut Module) -> Result<(), PreprocessingError> {
    let exports = module.export_section_mut().ok_or(NoExportSection)?;
    let entries = exports.entries_mut();
    let mem_pos = entries.iter().position(|e| e.field() == "memory");
    if let Some(mem_pos) = mem_pos {
        entries.remove(mem_pos);
        Ok(())
    } else {
        // noop: it is OK if module doesn't export memory section.
        Ok(())
    }
}<|MERGE_RESOLUTION|>--- conflicted
+++ resolved
@@ -22,10 +22,7 @@
     "ret",
     "call_contract",
     "get_call_result",
-<<<<<<< HEAD
     "get_uref",
-=======
->>>>>>> 061c35f1
 ];
 
 const MEM_PAGES: u32 = 128;
@@ -37,27 +34,14 @@
     NoExportSection,
     NoImportSection,
     DeserializeError(String),
-<<<<<<< HEAD
-=======
     OperationForbiddenByGasRules,
     StackLimiterError,
->>>>>>> 061c35f1
 }
 
 use PreprocessingError::*;
 
 pub fn process(module_bytes: &[u8], wasm_costs: &WasmCosts) -> Result<Module, PreprocessingError> {
     // type annotation in closure needed
-<<<<<<< HEAD
-    let err_to_string = |err: ParityWasmError| err.description().to_owned();
-    let module = deserialize_buffer(module_bytes)
-        .map_err(err_to_string)
-        .map_err(|error| DeserializeError(error))?;
-    let mut ext_mod = externalize_mem(module, None, MEM_PAGES);
-    remove_memory_export(&mut ext_mod)?;
-    validate_imports(&ext_mod)?;
-    Ok(ext_mod)
-=======
     let from_parity_err = |err: ParityWasmError| DeserializeError(err.description().to_owned());
     let deserialized_module = deserialize_buffer(module_bytes).map_err(from_parity_err)?;
     let mut ext_mod = externalize_mem(deserialized_module, None, MEM_PAGES);
@@ -99,7 +83,6 @@
     wasm_costs: &WasmCosts,
 ) -> Result<Module, PreprocessingError> {
     inject_gas_counter(module, &gas_rules(wasm_costs)).map_err(|_| OperationForbiddenByGasRules)
->>>>>>> 061c35f1
 }
 
 fn invalid_imports<E: AsRef<str>>(s: E) -> PreprocessingError {
