<<<<<<< HEAD
=======
mod address_generator;
mod error;
#[macro_use]
mod executor;
mod runtime;
#[cfg(test)]
mod tests;

pub use self::address_generator::AddressGenerator;
>>>>>>> c78e35f4
pub use self::error::Error;
pub use self::executor::{Executor, WasmiExecutor};
pub use self::runtime::{
    extract_access_rights_from_keys, extract_access_rights_from_urefs, instance_and_memory, Runtime,
};

mod error;
#[macro_use]
mod executor;
mod runtime;
#[cfg(test)]
mod tests;

pub const MINT_NAME: &str = "mint";
pub const POS_NAME: &str = "pos";<|MERGE_RESOLUTION|>--- conflicted
+++ resolved
@@ -1,5 +1,3 @@
-<<<<<<< HEAD
-=======
 mod address_generator;
 mod error;
 #[macro_use]
@@ -9,19 +7,11 @@
 mod tests;
 
 pub use self::address_generator::AddressGenerator;
->>>>>>> c78e35f4
 pub use self::error::Error;
 pub use self::executor::{Executor, WasmiExecutor};
 pub use self::runtime::{
     extract_access_rights_from_keys, extract_access_rights_from_urefs, instance_and_memory, Runtime,
 };
 
-mod error;
-#[macro_use]
-mod executor;
-mod runtime;
-#[cfg(test)]
-mod tests;
-
 pub const MINT_NAME: &str = "mint";
 pub const POS_NAME: &str = "pos";