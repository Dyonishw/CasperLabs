--- conflicted
+++ resolved
@@ -1,14 +1,10 @@
-use contract_ffi::value::U512;
-use engine_core::engine_state::MAX_PAYMENT;
 use std::collections::HashMap;
 
 use crate::support::test_support::{
-<<<<<<< HEAD
-    DEFAULT_BLOCK_TIME, STANDARD_PAYMENT_CONTRACT, WasmTestBuilder,
-=======
     InMemoryWasmTestBuilder, DEFAULT_BLOCK_TIME, STANDARD_PAYMENT_CONTRACT,
->>>>>>> c78e35f4
 };
+use contract_ffi::value::U512;
+use engine_core::engine_state::MAX_PAYMENT;
 
 const GENESIS_ADDR: [u8; 32] = [7u8; 32];
 const ACCOUNT_1_ADDR: [u8; 32] = [1u8; 32];
@@ -25,7 +21,7 @@
         .exec_with_args(
             GENESIS_ADDR,
             STANDARD_PAYMENT_CONTRACT,
-            (U512::from(MAX_PAYMENT), ),
+            (U512::from(MAX_PAYMENT),),
             "transfer_purse_to_account.wasm",
             (ACCOUNT_1_ADDR, U512::from(ACCOUNT_1_INITIAL_BALANCE)),
             DEFAULT_BLOCK_TIME,
