use contract_ffi::value::U512;
use engine_core::engine_state::MAX_PAYMENT;
use engine_shared::transform::Transform;
use std::collections::HashMap;

use crate::support::test_support::{
<<<<<<< HEAD
    DEFAULT_BLOCK_TIME, STANDARD_PAYMENT_CONTRACT, WasmTestBuilder,
=======
    InMemoryWasmTestBuilder, DEFAULT_BLOCK_TIME, STANDARD_PAYMENT_CONTRACT,
>>>>>>> c78e35f4
};

const GENESIS_ADDR: [u8; 32] = [6u8; 32];

#[ignore]
#[test]
fn should_run_ee_460_no_side_effects_on_error_regression() {
    let result = InMemoryWasmTestBuilder::default()
        .run_genesis(GENESIS_ADDR, HashMap::new())
        .exec_with_args(
            GENESIS_ADDR,
            STANDARD_PAYMENT_CONTRACT,
            (U512::from(MAX_PAYMENT), ),
            "ee_460_regression.wasm",
            (U512::max_value(), ),
            DEFAULT_BLOCK_TIME,
            [1u8; 32],
        )
        .expect_success()
        .commit()
        .finish();

    // In this regression test it is verified that no new urefs are created on the
    // mint uref, which should mean no new purses are created in case of
    // transfer error. This is considered sufficient cause to confirm that the
    // mint uref is left untouched.
    let mint_contract_uref = result.builder().get_mint_contract_uref();

    let transforms = &result.builder().get_transforms()[0];
    let mint_transforms = transforms
        .get(&mint_contract_uref.into())
        // Skips the Identity writes introduced since payment code execution for brevity of the
        // check
        .filter(|&v| v != &Transform::Identity);
    assert!(mint_transforms.is_none());
}<|MERGE_RESOLUTION|>--- conflicted
+++ resolved
@@ -1,15 +1,11 @@
 use contract_ffi::value::U512;
-use engine_core::engine_state::MAX_PAYMENT;
-use engine_shared::transform::Transform;
 use std::collections::HashMap;
 
 use crate::support::test_support::{
-<<<<<<< HEAD
-    DEFAULT_BLOCK_TIME, STANDARD_PAYMENT_CONTRACT, WasmTestBuilder,
-=======
     InMemoryWasmTestBuilder, DEFAULT_BLOCK_TIME, STANDARD_PAYMENT_CONTRACT,
->>>>>>> c78e35f4
 };
+use engine_core::engine_state::MAX_PAYMENT;
+use engine_shared::transform::Transform;
 
 const GENESIS_ADDR: [u8; 32] = [6u8; 32];
 
@@ -21,9 +17,9 @@
         .exec_with_args(
             GENESIS_ADDR,
             STANDARD_PAYMENT_CONTRACT,
-            (U512::from(MAX_PAYMENT), ),
+            (U512::from(MAX_PAYMENT),),
             "ee_460_regression.wasm",
-            (U512::max_value(), ),
+            (U512::max_value(),),
             DEFAULT_BLOCK_TIME,
             [1u8; 32],
         )
